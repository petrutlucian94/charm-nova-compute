options:
  openstack-origin:
    default: distro
    type: string
    description: |
      Repository from which to install.  May be one of the following:
      distro (default), ppa:somecustom/ppa, a deb url sources entry,
      or a supported Cloud Archive release pocket.

      Supported Cloud Archive sources include: cloud:precise-folsom,
      cloud:precise-folsom/updates, cloud:precise-folsom/staging,
      cloud:precise-folsom/proposed.

      Note that updating this setting to a source that is known to
      provide a later version of OpenStack will trigger a software
      upgrade.
  nova-config:
    default: /etc/nova/nova.conf
    type: string
    description: Full path to nova.conf
  rabbit-user:
    default: nova
    type: string
    description: Username used to access rabbitmq queue
  rabbit-vhost:
    default: openstack
    type: string
    description: Rabbitmq vhost
  use-syslog:
    type: boolean
    default: False
    description: |
      By default, all services will log into their corresponding log files.
      Setting this to True will force all services to log to the syslog.
  database-user:
    default: nova
    type: string
    description: Username for database access
  database:
    default: nova
    type: string
    description: Database name
  neutron-database-user:
    default: neutron
    type: string
    description: Username for Neutron database access (if enabled)
  neutron-database:
    default: neutron
    type: string
    description: Database name for Neutron (if enabled)
  virt-type:
    default: kvm
    type: string
    description: "Virtualization flavor. Supported: kvm, xen, uml, lxc. qemu"
  multi-host:
    default: "yes"
    type: string
    description: Whether to run nova-api and nova-network on the compute nodes.
  disk-cachemodes:
    default:
    type: string
    description: |
      Specific cachemodes to use for different disk types e.g:
      file=directsync,block=none
  enable-resize:
    default: False
    type: boolean
    description: Enable instance resizing, which requires that passwordless SSH
      access be setup between compute hosts.
  enable-live-migration:
    default: False
    type: boolean
    description: Configure libvirt for live migration.
  migration-auth-type:
    type: string
    default:
    description: |
      TCP authentication scheme for libvirt live migration.  Available options
      include ssh.
  authorized-keys-path:
    default: '{homedir}/.ssh/authorized_keys'
    type: string
    description: |
      Only used when migration-auth-type is set to ssh.
      Full path to authorized_keys file, can be useful for systems with non default
      AuthorizedKeysFile location. It will be formatted using the following variables:
          homedir - user's home directory
          username - username
  # needed if using flatmanager
  bridge-interface:
    default: br100
    type: string
    description: Bridge interface to be configured
  bridge-ip:
    default: 11.0.0.1
    type: string
    description: IP to be assigned to bridge interface
  bridge-netmask:
    default: 255.255.255.0
    type: string
    description: Netmask to be assigned to bridge interface
  # needed if using flatdhcpmanager
  flat-interface:
    default: eth1
    type: string
    description: Network interface on which to build bridge
  instances-path:
    type: string
    default:
    description: Instance path to use - empty means default of /var/lib/nova/instances
  config-flags:
    type: string
    default:
    description: Comma separated list of key=value config flags to be set in nova.conf.
  nagios_context:
    default: "juju"
    type: string
    description: |
      Used by the nrpe-external-master subordinate charm.
      A string that will be prepended to instance name to set the host name
      in nagios. So for instance the hostname would be something like:
          juju-myservice-0
      If you're running multiple environments with the same services in them
      this allows you to differentiate between them.
  disable-neutron-security-groups:
    type: boolean
<<<<<<< HEAD
    default: false
=======
    default: False
>>>>>>> cd009dfa
    description: |
      Disable neutron based security groups - setting this configuration option
      will override any settings configured via the nova-cloud-controller charm.
      .
      BE CAREFUL - this option allows you to disable all port level security within
      and OpenStack cloud.
  # Network configuration options
  # by default all access is over 'private-address'
  os-data-network:
    type: string
    default:
    description: |
      The IP address and netmask of the OpenStack Data network (e.g.,
      192.168.0.0/24)
      .
      This network will be used for tenant network traffic in overlay
      networks.
  prefer-ipv6:
    type: boolean
    default: False
    description: |
      If True enables IPv6 support. The charm will expect network interfaces
      to be configured with an IPv6 address. If set to False (default) IPv4
      is expected.
      .
      NOTE: these charms do not currently support IPv6 privacy extension. In
      order for this charm to function correctly, the privacy extension must be
      disabled and a non-temporary address must be configured/available on
      your network interface.
  libvirt-image-backend:
    default:
    type: string
    description:
      Tell Nova which libvirt image backend to use. Supported backends are rbd and lvm.
      If no backend is specified, the Nova default is used (probably qcow2).
  rbd-pool:
    default: "nova"
    type: string
    description: |
      RBD pool to use with Nova RBD image backend. Required when
      libvirt_image_backend is rbd.
  ceph-osd-replication-count:
    default: 3
    type: int
    description: |
      This value dictates the number of replicas ceph must make of any
      object it stores withing the nova rbd pool. Of course, this only
      applies if using Ceph as a backend store. Note that once the nova
      rbd pool has been created, changing this value will not have any
      effect (although it can be changed in ceph by manually configuring
      your ceph cluster).
  sysctl:
    type: string
    default:
    description: |
      YAML formatted associative array of sysctl values, e.g.:
      '{ kernel.pid_max : 4194303 }'
  # Init Override configuration options
  limit-nofile:
    type: string
    default: "1024 1024"
    description: Option for setting limit nofile<|MERGE_RESOLUTION|>--- conflicted
+++ resolved
@@ -124,11 +124,7 @@
       this allows you to differentiate between them.
   disable-neutron-security-groups:
     type: boolean
-<<<<<<< HEAD
-    default: false
-=======
     default: False
->>>>>>> cd009dfa
     description: |
       Disable neutron based security groups - setting this configuration option
       will override any settings configured via the nova-cloud-controller charm.
