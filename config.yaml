options:
  openstack-origin:
    default: distro
    type: string
    description: |
      Repository from which to install.  May be one of the following:
      distro (default), ppa:somecustom/ppa, a deb url sources entry,
      or a supported Cloud Archive release pocket.

      Supported Cloud Archive sources include: cloud:precise-folsom,
      cloud:precise-folsom/updates, cloud:precise-folsom/staging,
      cloud:precise-folsom/proposed.

      Note that updating this setting to a source that is known to
      provide a later version of OpenStack will trigger a software
      upgrade.
  nova-config:
    default: /etc/nova/nova.conf
    type: string
    description: Full path to nova.conf
  rabbit-user:
    default: nova
    type: string
    description: Username used to access rabbitmq queue
  rabbit-vhost:
    default: openstack
    type: string
    description: Rabbitmq vhost
  use-syslog:
    type: boolean
    default: False
    description: |
      By default, all services will log into their corresponding log files.
      Setting this to True will force all services to log to the syslog.
  database-user:
    default: nova
    type: string
    description: Username for database access
  database:
    default: nova
    type: string
    description: Database name
  neutron-database-user:
    default: neutron
    type: string
    description: Username for Neutron database access (if enabled)
  neutron-database:
    default: neutron
    type: string
    description: Database name for Neutron (if enabled)
  virt-type:
    default: kvm
    type: string
    description: "Virtualization flavor. Supported: kvm, xen, uml, lxc. qemu"
  multi-host:
    default: "yes"
    type: string
    description: Whether to run nova-api and nova-network on the compute nodes.
  enable-resize:
    default: False
    type: boolean
    description: Enable instance resizing, which requires that passwordless SSH
      access be setup between compute hosts.
  enable-live-migration:
    default: False
    type: boolean
    description: Configure libvirt for live migration.
  migration-auth-type:
    default: sasl
    type: string
    description: |
      TCP authentication scheme for libvirt live migration.  Available options
      include sasl or none.
  # needed if using flatmanager
  bridge-interface:
    default: br100
    type: string
    description: Bridge interface to be configured
  bridge-ip:
    default: 11.0.0.1
    type: string
    description: IP to be assigned to bridge interface
  bridge-netmask:
    default: 255.255.255.0
    type: string
    description: Netmask to be assigned to bridge interface
  # needed if using flatdhcpmanager
  flat-interface:
    default: eth1
    type: string
    description: Network interface on which to build bridge
  instances-path:
    type: string
    description: Instance path to use - empty means default of /var/lib/nova/instances
  config-flags:
    type: string
    description: Comma separated list of key=value config flags to be set in nova.conf.
  nagios_context:
    default: "juju"
    type: string
    description: |
      Used by the nrpe-external-master subordinate charm.
      A string that will be prepended to instance name to set the host name
      in nagios. So for instance the hostname would be something like:
          juju-myservice-0
      If you're running multiple environments with the same services in them
      this allows you to differentiate between them.
<<<<<<< HEAD
  # Network configuration options
  # by default all access is over 'private-address'
  os-data-network:
    type: string
    description: |
      The IP address and netmask of the OpenStack Data network (e.g.,
      192.168.0.0/24)
      .
      This network will be used for tenant network traffic in overlay
      networks.
=======
  disable-neutron-security-groups:
    type: boolean
    description: |
      Disable neutron based security groups - setting this configuration option
      will override any settings configured via the nova-cloud-controller charm.
      .
      BE CAREFUL - this option allows you to disable all port level security within
      and OpenStack cloud.
>>>>>>> 945d5591
<|MERGE_RESOLUTION|>--- conflicted
+++ resolved
@@ -105,7 +105,14 @@
           juju-myservice-0
       If you're running multiple environments with the same services in them
       this allows you to differentiate between them.
-<<<<<<< HEAD
+  disable-neutron-security-groups:
+    type: boolean
+    description: |
+      Disable neutron based security groups - setting this configuration option
+      will override any settings configured via the nova-cloud-controller charm.
+      .
+      BE CAREFUL - this option allows you to disable all port level security within
+      and OpenStack cloud.
   # Network configuration options
   # by default all access is over 'private-address'
   os-data-network:
@@ -115,14 +122,4 @@
       192.168.0.0/24)
       .
       This network will be used for tenant network traffic in overlay
-      networks.
-=======
-  disable-neutron-security-groups:
-    type: boolean
-    description: |
-      Disable neutron based security groups - setting this configuration option
-      will override any settings configured via the nova-cloud-controller charm.
-      .
-      BE CAREFUL - this option allows you to disable all port level security within
-      and OpenStack cloud.
->>>>>>> 945d5591
+      networks.