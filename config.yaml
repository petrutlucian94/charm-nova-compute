--- conflicted
+++ resolved
@@ -107,7 +107,6 @@
           juju-myservice-0
       If you're running multiple environments with the same services in them
       this allows you to differentiate between them.
-<<<<<<< HEAD
   disable-neutron-security-groups:
     type: boolean
     default:
@@ -140,7 +139,6 @@
       order for this charm to function correctly, the privacy extension must be
       disabled and a non-temporary address must be configured/available on
       your network interface.
-=======
   libvirt_image_backend:
     type: string
     description:
@@ -153,4 +151,3 @@
       RBD pool to use with Nova RBD image backend. Only required when
       libvirt_image_backend is rbd. IMPORTANT: pool must exist before adding
       ceph-relation.
->>>>>>> 37205574
