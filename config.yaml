options:
  openstack-origin:
    default: distro
    type: string
    description: |
      Repository from which to install.  May be one of the following:
      distro (default), ppa:somecustom/ppa, a deb url sources entry,
      or a supported Cloud Archive release pocket.

      Supported Cloud Archive sources include: cloud:precise-folsom,
      cloud:precise-folsom/updates, cloud:precise-folsom/staging,
      cloud:precise-folsom/proposed.

      Note that updating this setting to a source that is known to
      provide a later version of OpenStack will trigger a software
      upgrade.
  nova-config:
    default: /etc/nova/nova.conf
    type: string
    description: Full path to nova.conf
  rabbit-user:
    default: nova
    type: string
    description: Username used to access rabbitmq queue
  rabbit-vhost:
    default: openstack
    type: string
    description: Rabbitmq vhost
  use-syslog:
    type: boolean
    default: False
    description: |
      By default, all services will log into their corresponding log files.
      Setting this to True will force all services to log to the syslog.
  database-user:
    default: nova
    type: string
    description: Username for database access
  database:
    default: nova
    type: string
    description: Database name
  neutron-database-user:
    default: neutron
    type: string
    description: Username for Neutron database access (if enabled)
  neutron-database:
    default: neutron
    type: string
    description: Database name for Neutron (if enabled)
  virt-type:
    default: kvm
    type: string
    description: "Virtualization flavor. Supported: kvm, xen, uml, lxc. qemu, flex"
  multi-host:
    default: "yes"
    type: string
    description: Whether to run nova-api and nova-network on the compute nodes.
  disk-cachemodes:
    default:
    type: string
    description: |
      Specific cachemodes to use for different disk types e.g:
      file=directsync,block=none
  enable-resize:
    default: False
    type: boolean
    description: Enable instance resizing, which requires that passwordless SSH
      access be setup between compute hosts.
  enable-live-migration:
    default: False
    type: boolean
    description: Configure libvirt for live migration.
  migration-auth-type:
    type: string
    default:
    description: |
      TCP authentication scheme for libvirt live migration.  Available options
      include ssh.
  authorized-keys-path:
    default: '{homedir}/.ssh/authorized_keys'
    type: string
    description: |
      Only used when migration-auth-type is set to ssh.
      Full path to authorized_keys file, can be useful for systems with non default
      AuthorizedKeysFile location. It will be formatted using the following variables:
          homedir - user's home directory
          username - username
  # needed if using flatmanager
  bridge-interface:
    default: br100
    type: string
    description: Bridge interface to be configured
  bridge-ip:
    default: 11.0.0.1
    type: string
    description: IP to be assigned to bridge interface
  bridge-netmask:
    default: 255.255.255.0
    type: string
    description: Netmask to be assigned to bridge interface
  # needed if using flatdhcpmanager
  flat-interface:
    default: eth1
    type: string
    description: Network interface on which to build bridge
  instances-path:
    type: string
    default:
    description: Instance path to use - empty means default of /var/lib/nova/instances
  config-flags:
    type: string
    default:
    description: Comma separated list of key=value config flags to be set in nova.conf.
  nagios_context:
    default: "juju"
    type: string
    description: |
      Used by the nrpe-external-master subordinate charm.
      A string that will be prepended to instance name to set the host name
      in nagios. So for instance the hostname would be something like:
          juju-myservice-0
      If you're running multiple environments with the same services in them
      this allows you to differentiate between them.
  disable-neutron-security-groups:
    type: boolean
    default: False
    description: |
      Disable neutron based security groups - setting this configuration option
      will override any settings configured via the nova-cloud-controller charm.
      .
      BE CAREFUL - this option allows you to disable all port level security within
      and OpenStack cloud.
  # Network configuration options
  # by default all access is over 'private-address'
  os-data-network:
    type: string
    default:
    description: |
      The IP address and netmask of the OpenStack Data network (e.g.,
      192.168.0.0/24)
      .
      This network will be used for tenant network traffic in overlay
      networks.
  prefer-ipv6:
    type: boolean
    default: False
    description: |
      If True enables IPv6 support. The charm will expect network interfaces
      to be configured with an IPv6 address. If set to False (default) IPv4
      is expected.
      .
      NOTE: these charms do not currently support IPv6 privacy extension. In
      order for this charm to function correctly, the privacy extension must be
      disabled and a non-temporary address must be configured/available on
      your network interface.
<<<<<<< HEAD
  # Flex configuratoin options
  flex-block-device:
    type: string
    default: sdb
    description: |
      Deivce to be used to back Flex storage. May be an valid block
      device or a path and size to a local file (/path/to/file.img|$sizeG),
      which will be created and used as a loopback device (for testing only).
      Multiple devices may not be specified as a space-seperated list of devices.
      If set to "guess", the charm will attempt to format and mount all extra
      block devices (this is currently experimentall and potentially danagerous).
      .
      This will be use to store the flex containers instance
  flex-overwrite-block-device:
    default: "false"
    type: string
    description: |
      If true, charm will attempt to umount and overwrite existing and in-use
      block-devices (WARNING).
=======
  libvirt-image-backend:
    default:
    type: string
    description:
      Tell Nova which libvirt image backend to use. Supported backends are rbd and lvm.
      If no backend is specified, the Nova default is used (probably qcow2).
  rbd-pool:
    default: "nova"
    type: string
    description: |
      RBD pool to use with Nova RBD image backend. Required when
      libvirt_image_backend is rbd.
  ceph-osd-replication-count:
    default: 3
    type: int
    description: |
      This value dictates the number of replicas ceph must make of any
      object it stores withing the nova rbd pool. Of course, this only
      applies if using Ceph as a backend store. Note that once the nova
      rbd pool has been created, changing this value will not have any
      effect (although it can be changed in ceph by manually configuring
      your ceph cluster).
  sysctl:
    type: string
    default:
    description: |
      YAML formatted associative array of sysctl values, e.g.:
      '{ kernel.pid_max : 4194303 }'
>>>>>>> 0bcaa899
<|MERGE_RESOLUTION|>--- conflicted
+++ resolved
@@ -154,27 +154,6 @@
       order for this charm to function correctly, the privacy extension must be
       disabled and a non-temporary address must be configured/available on
       your network interface.
-<<<<<<< HEAD
-  # Flex configuratoin options
-  flex-block-device:
-    type: string
-    default: sdb
-    description: |
-      Deivce to be used to back Flex storage. May be an valid block
-      device or a path and size to a local file (/path/to/file.img|$sizeG),
-      which will be created and used as a loopback device (for testing only).
-      Multiple devices may not be specified as a space-seperated list of devices.
-      If set to "guess", the charm will attempt to format and mount all extra
-      block devices (this is currently experimentall and potentially danagerous).
-      .
-      This will be use to store the flex containers instance
-  flex-overwrite-block-device:
-    default: "false"
-    type: string
-    description: |
-      If true, charm will attempt to umount and overwrite existing and in-use
-      block-devices (WARNING).
-=======
   libvirt-image-backend:
     default:
     type: string
@@ -203,4 +182,22 @@
     description: |
       YAML formatted associative array of sysctl values, e.g.:
       '{ kernel.pid_max : 4194303 }'
->>>>>>> 0bcaa899
+  # Flex configuratoin options
+  flex-block-device:
+    type: string
+    default: sdb
+    description: |
+      Deivce to be used to back Flex storage. May be an valid block
+      device or a path and size to a local file (/path/to/file.img|$sizeG),
+      which will be created and used as a loopback device (for testing only).
+      Multiple devices may not be specified as a space-seperated list of devices.
+      If set to "guess", the charm will attempt to format and mount all extra
+      block devices (this is currently experimentall and potentially danagerous).
+      .
+      This will be use to store the flex containers instance
+  flex-overwrite-block-device:
+    default: "false"
+    type: string
+    description: |
+      If true, charm will attempt to umount and overwrite existing and in-use
+      block-devices (WARNING).