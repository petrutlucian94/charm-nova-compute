--- conflicted
+++ resolved
@@ -37,8 +37,11 @@
   virt-type:
     default: kvm
     type: string
-<<<<<<< HEAD
-    description: Virtualization flavor (kvm, xen, uml, lxc, qemu)
+    description: "Virtualization flavor. Supported: kvm, xen, uml, lxc. qemu"
+  multi-host:
+    default: "yes"
+    type: string
+    description: Whether to run nova-api and nova-network on the compute nodes.
   enable-live-migration:
     default: False
     type: boolean
@@ -49,13 +52,6 @@
     description: |
       TCP authentication scheme for libvirt live migration.  Available options
       include sasl or none.
-=======
-    description: "Virtualization flavor. Supported: kvm, xen, uml, lxc. qemu"
-  multi-host:
-    default: "yes"
-    type: string
-    description: Whether to run nova-api and nova-network on the compute nodes.
->>>>>>> cc3995e0
   # needed if using flatmanager
   bridge-interface:
     default: br100
