options:
  openstack-origin:
    default: distro
    type: string
    description: |
      Repository from which to install.  May be one of the following:
      distro (default), ppa:somecustom/ppa, a deb url sources entry,
      or a supported Cloud Archive release pocket.

      Supported Cloud Archive sources include: cloud:precise-folsom,
      cloud:precise-folsom/updates, cloud:precise-folsom/staging,
      cloud:precise-folsom/proposed.

      Note that updating this setting to a source that is known to
      provide a later version of OpenStack will trigger a software
      upgrade.
  nova-config:
    default: /etc/nova/nova.conf
    type: string
    description: Full path to nova.conf
  rabbit-user:
    default: nova
    type: string
    description: Username used to access rabbitmq queue
  rabbit-vhost:
    default: openstack
    type: string
    description: Rabbitmq vhost
  use-syslog:
    type: boolean
    default: False
    description: |
      By default, all services will log into their corresponding log files.
      Setting this to True will force all services to log to the syslog.
  database-user:
    default: nova
    type: string
    description: Username for database access
  database:
    default: nova
    type: string
    description: Database name
  neutron-database-user:
    default: neutron
    type: string
    description: Username for Neutron database access (if enabled)
  neutron-database:
    default: neutron
    type: string
    description: Database name for Neutron (if enabled)
  virt-type:
    default: kvm
    type: string
    description: "Virtualization flavor. Supported: kvm, xen, uml, lxc. qemu, flex"
  multi-host:
    default: "yes"
    type: string
    description: Whether to run nova-api and nova-network on the compute nodes.
  enable-resize:
    default: False
    type: boolean
    description: Enable instance resizing, which requires that passwordless SSH
      access be setup between compute hosts.
  enable-live-migration:
    default: False
    type: boolean
    description: Configure libvirt for live migration.
  migration-auth-type:
    type: string
    default:
    description: |
      TCP authentication scheme for libvirt live migration.  Available options
      include ssh.
  # needed if using flatmanager
  bridge-interface:
    default: br100
    type: string
    description: Bridge interface to be configured
  bridge-ip:
    default: 11.0.0.1
    type: string
    description: IP to be assigned to bridge interface
  bridge-netmask:
    default: 255.255.255.0
    type: string
    description: Netmask to be assigned to bridge interface
  # needed if using flatdhcpmanager
  flat-interface:
    default: eth1
    type: string
    description: Network interface on which to build bridge
  instances-path:
    type: string
    default:
    description: Instance path to use - empty means default of /var/lib/nova/instances
  config-flags:
    type: string
    default:
    description: Comma separated list of key=value config flags to be set in nova.conf.
  nagios_context:
    default: "juju"
    type: string
    description: |
      Used by the nrpe-external-master subordinate charm.
      A string that will be prepended to instance name to set the host name
      in nagios. So for instance the hostname would be something like:
          juju-myservice-0
      If you're running multiple environments with the same services in them
      this allows you to differentiate between them.
  disable-neutron-security-groups:
    type: boolean
    default:
    description: |
      Disable neutron based security groups - setting this configuration option
      will override any settings configured via the nova-cloud-controller charm.
      .
      BE CAREFUL - this option allows you to disable all port level security within
      and OpenStack cloud.
  # Network configuration options
  # by default all access is over 'private-address'
  os-data-network:
    type: string
    default:
    description: |
      The IP address and netmask of the OpenStack Data network (e.g.,
      192.168.0.0/24)
      .
      This network will be used for tenant network traffic in overlay
      networks.
<<<<<<< HEAD
  # Flex configuratoin options
  flex-block-device:
     type: string
     default:
     description: |
       The default block device for btrfs volumes.
       .
       This will be use to store the flex containers instance
   flex-mnt-point:
      type: string
      default:
      description: |
        The initial mount point for the btrfs volume
=======
  prefer-ipv6:
    type: boolean
    default: False
    description: |
      If True enables IPv6 support. The charm will expect network interfaces
      to be configured with an IPv6 address. If set to False (default) IPv4
      is expected.
      .
      NOTE: these charms do not currently support IPv6 privacy extension. In
      order for this charm to function correctly, the privacy extension must be
      disabled and a non-temporary address must be configured/available on
      your network interface.
>>>>>>> b2f73584
<|MERGE_RESOLUTION|>--- conflicted
+++ resolved
@@ -127,7 +127,6 @@
       .
       This network will be used for tenant network traffic in overlay
       networks.
-<<<<<<< HEAD
   # Flex configuratoin options
   flex-block-device:
      type: string
@@ -141,7 +140,6 @@
       default:
       description: |
         The initial mount point for the btrfs volume
-=======
   prefer-ipv6:
     type: boolean
     default: False
@@ -153,5 +151,4 @@
       NOTE: these charms do not currently support IPv6 privacy extension. In
       order for this charm to function correctly, the privacy extension must be
       disabled and a non-temporary address must be configured/available on
-      your network interface.
->>>>>>> b2f73584
+      your network interface.