import os
import pwd

from base64 import b64decode
from copy import deepcopy
from subprocess import check_call, check_output

from charmhelpers.fetch import (
    apt_update,
    apt_upgrade,
    apt_install,
    add_source
)

from charmhelpers.core.host import (
    mkdir,
    service_restart,
    lsb_release
)

from charmhelpers.core.hookenv import (
    config,
    log,
    related_units,
    relation_ids,
    relation_get,
    DEBUG
)

from charmhelpers.contrib.openstack.neutron import neutron_plugin_attribute
from charmhelpers.contrib.openstack import templating, context
from charmhelpers.contrib.openstack.alternatives import install_alternative

from charmhelpers.contrib.openstack.utils import (
    configure_installation_source,
    get_os_codename_install_source,
    os_release
)

from nova_compute_context import (
    CloudComputeContext,
    NovaComputeLibvirtContext,
    NovaComputeCephContext,
    NeutronComputeContext,
    InstanceConsoleContext,
    CEPH_CONF,
    ceph_config_file,
    HostIPContext,
)

CA_CERT_PATH = '/usr/local/share/ca-certificates/keystone_juju_ca_cert.crt'

TEMPLATES = 'templates/'

BASE_PACKAGES = [
    'nova-compute',
    'genisoimage',  # was missing as a package dependency until raring.
    'python-six',
]

NOVA_CONF_DIR = "/etc/nova"
QEMU_CONF = '/etc/libvirt/qemu.conf'
LIBVIRTD_CONF = '/etc/libvirt/libvirtd.conf'
LIBVIRT_BIN = '/etc/default/libvirt-bin'
NOVA_CONF = '%s/nova.conf' % NOVA_CONF_DIR

BASE_RESOURCE_MAP = {
    QEMU_CONF: {
        'services': ['libvirt-bin'],
        'contexts': [],
    },
    LIBVIRTD_CONF: {
        'services': ['libvirt-bin'],
        'contexts': [NovaComputeLibvirtContext()],
    },
    LIBVIRT_BIN: {
        'services': ['libvirt-bin'],
        'contexts': [NovaComputeLibvirtContext()],
    },
    NOVA_CONF: {
        'services': ['nova-compute'],
        'contexts': [context.AMQPContext(ssl_dir=NOVA_CONF_DIR),
                     context.SharedDBContext(
                         relation_prefix='nova', ssl_dir=NOVA_CONF_DIR),
                     context.PostgresqlDBContext(),
                     context.ImageServiceContext(),
                     context.OSConfigFlagContext(),
                     CloudComputeContext(),
                     NovaComputeLibvirtContext(),
                     NovaComputeCephContext(),
                     context.SyslogContext(),
                     context.SubordinateConfigContext(
                         interface='nova-ceilometer',
                         service='nova',
                         config_file=NOVA_CONF),
                     InstanceConsoleContext(),
                     HostIPContext()],
    },
}

CEPH_SECRET = '/etc/ceph/secret.xml'

CEPH_RESOURCES = {
    CEPH_SECRET: {
        'contexts': [NovaComputeCephContext()],
        'services': [],
    }
}

QUANTUM_CONF_DIR = "/etc/quantum"
QUANTUM_CONF = '%s/quantum.conf' % QUANTUM_CONF_DIR

QUANTUM_RESOURCES = {
    QUANTUM_CONF: {
        'services': [],
        'contexts': [NeutronComputeContext(),
                     context.AMQPContext(ssl_dir=QUANTUM_CONF_DIR),
                     context.SyslogContext()],
    }
}

NEUTRON_CONF_DIR = "/etc/neutron"
NEUTRON_CONF = '%s/neutron.conf' % NEUTRON_CONF_DIR

NEUTRON_RESOURCES = {
    NEUTRON_CONF: {
        'services': [],
        'contexts': [NeutronComputeContext(),
                     context.AMQPContext(ssl_dir=NEUTRON_CONF_DIR),
                     context.SyslogContext()],
    }
}


# Maps virt-type config to a compute package(s).
VIRT_TYPES = {
    'kvm': ['nova-compute-kvm'],
    'qemu': ['nova-compute-qemu'],
    'xen': ['nova-compute-xen'],
    'uml': ['nova-compute-uml'],
    'lxc': ['nova-compute-lxc'],
}

# Maps virt-type config to a libvirt URI.
LIBVIRT_URIS = {
    'kvm': 'qemu:///system',
    'qemu': 'qemu:///system',
    'xen': 'xen:///',
    'uml': 'uml:///system',
    'lxc': 'lxc:///',
}


<<<<<<< HEAD
def ceph_config_file():
    return CHARM_CEPH_CONF.format(service_name())


def additional_install_locations(plugin):
    '''
    Add any required additional package locations for the charm, based
    on the Neutron plugin being used. This will also force an immediate
    package upgrade.
    '''
    if plugin == 'Calico':
        add_source('ppa:cory-benfield/project-calico')
        # Temporary workaround for BIRD.
        os.environ['LANG'] = 'en_US.UTF-8'
        add_source('ppa:cz.nic-labs/bird')

        apt_update()
        apt_upgrade()

        # The new version of dnsmasq brings in new dependencies, and so
        # we need to explicit install it here.
        apt_install(['dnsmasq-base'])

    return


=======
>>>>>>> 13025d7c
def resource_map():
    '''
    Dynamically generate a map of resources that will be managed for a single
    hook execution.
    '''
    # TODO: Cache this on first call?
    resource_map = deepcopy(BASE_RESOURCE_MAP)
    net_manager = network_manager()
    plugin = neutron_plugin()

    # Network manager gets set late by the cloud-compute interface.
    # FlatDHCPManager only requires some extra packages.
    if (net_manager in ['flatmanager', 'flatdhcpmanager'] and
            config('multi-host').lower() == 'yes'):
        resource_map[NOVA_CONF]['services'].extend(
            ['nova-api', 'nova-network']
        )

    # Neutron/quantum requires additional contexts, as well as new resources
    # depending on the plugin used.
    # NOTE(james-page): only required for ovs plugin right now
    if net_manager in ['neutron', 'quantum']:
        if not relation_ids('neutron-plugin') and plugin == 'ovs':
            if net_manager == 'quantum':
                nm_rsc = QUANTUM_RESOURCES
            if net_manager == 'neutron':
                nm_rsc = NEUTRON_RESOURCES
            resource_map.update(nm_rsc)

            conf = neutron_plugin_attribute(plugin, 'config', net_manager)
            svcs = neutron_plugin_attribute(plugin, 'services', net_manager)
            ctxts = (neutron_plugin_attribute(plugin, 'contexts', net_manager)
                     or [])
            resource_map[conf] = {}
            resource_map[conf]['services'] = svcs
            resource_map[conf]['contexts'] = ctxts
            resource_map[conf]['contexts'].append(NeutronComputeContext())

            # associate the plugin agent with main network manager config(s)
            [resource_map[nmc]['services'].extend(svcs) for nmc in nm_rsc]

        resource_map[NOVA_CONF]['contexts'].append(NeutronComputeContext())

    if relation_ids('ceph'):
        CEPH_RESOURCES[ceph_config_file()] = {
            'contexts': [NovaComputeCephContext()],
            'services': ['nova-compute']
        }
        resource_map.update(CEPH_RESOURCES)

    return resource_map


def restart_map():
    '''
    Constructs a restart map based on charm config settings and relation
    state.
    '''
    return {k: v['services'] for k, v in resource_map().iteritems()}


def services():
    ''' Returns a list of services associate with this charm '''
    _services = []
    for v in restart_map().values():
        _services = _services + v
    return list(set(_services))


def register_configs():
    '''
    Returns an OSTemplateRenderer object with all required configs registered.
    '''
    release = os_release('nova-common')
    configs = templating.OSConfigRenderer(templates_dir=TEMPLATES,
                                          openstack_release=release)

    if relation_ids('ceph'):
        # Add charm ceph configuration to resources and
        # ensure directory actually exists
        mkdir(os.path.dirname(ceph_config_file()))
        mkdir(os.path.dirname(CEPH_CONF))
        # Install ceph config as an alternative for co-location with
        # ceph and ceph-osd charms - nova-compute ceph.conf will be
        # lower priority that both of these but thats OK
        if not os.path.exists(ceph_config_file()):
            # touch file for pre-templated generation
            open(ceph_config_file(), 'w').close()
        install_alternative(os.path.basename(CEPH_CONF),
                            CEPH_CONF, ceph_config_file())

    for cfg, d in resource_map().iteritems():
        configs.register(cfg, d['contexts'])
    return configs


def determine_packages():
    packages = [] + BASE_PACKAGES

    net_manager = network_manager()
    if (net_manager in ['flatmanager', 'flatdhcpmanager'] and
            config('multi-host').lower() == 'yes'):
        packages.extend(['nova-api', 'nova-network'])
    elif net_manager in ['quantum', 'neutron']:
        plugin = neutron_plugin()
        pkg_lists = neutron_plugin_attribute(plugin, 'packages', net_manager)
        for pkg_list in pkg_lists:
            packages.extend(pkg_list)

    if relation_ids('ceph'):
        packages.append('ceph-common')

    virt_type = config('virt-type')
    try:
        packages.extend(VIRT_TYPES[virt_type])
    except KeyError:
        log('Unsupported virt-type configured: %s' % virt_type)
        raise

    return packages


def migration_enabled():
    # XXX: confirm juju-core bool behavior is the same.
    return config('enable-live-migration')


def quantum_enabled():
    manager = config('network-manager')
    if not manager:
        return False
    return manager.lower() == 'quantum'


def _network_config():
    '''
    Obtain all relevant network configuration settings from nova-c-c via
    cloud-compute interface.
    '''
    settings = ['network_manager', 'neutron_plugin', 'quantum_plugin']
    net_config = {}
    for rid in relation_ids('cloud-compute'):
        for unit in related_units(rid):
            for setting in settings:
                value = relation_get(setting, rid=rid, unit=unit)
                if value:
                    net_config[setting] = value
    return net_config


def neutron_plugin():
    return (_network_config().get('neutron_plugin') or
            _network_config().get('quantum_plugin'))


def network_manager():
    '''
    Obtain the network manager advertised by nova-c-c, renaming to Quantum
    if required
    '''
    manager = _network_config().get('network_manager')
    if manager:
        manager = manager.lower()
        if manager not in ['quantum', 'neutron']:
            return manager
        if os_release('nova-common') in ['folsom', 'grizzly']:
            return 'quantum'
        else:
            return 'neutron'
    return manager


def public_ssh_key(user='root'):
    home = pwd.getpwnam(user).pw_dir
    try:
        with open(os.path.join(home, '.ssh', 'id_rsa.pub')) as key:
            return key.read().strip()
    except:
        return None


def initialize_ssh_keys(user='root'):
    home_dir = pwd.getpwnam(user).pw_dir
    ssh_dir = os.path.join(home_dir, '.ssh')
    if not os.path.isdir(ssh_dir):
        os.mkdir(ssh_dir)

    priv_key = os.path.join(ssh_dir, 'id_rsa')
    if not os.path.isfile(priv_key):
        log('Generating new ssh key for user %s.' % user)
        cmd = ['ssh-keygen', '-q', '-N', '', '-t', 'rsa', '-b', '2048',
               '-f', priv_key]
        check_output(cmd)

    pub_key = '%s.pub' % priv_key
    if not os.path.isfile(pub_key):
        log('Generating missing ssh public key @ %s.' % pub_key)
        cmd = ['ssh-keygen', '-y', '-f', priv_key]
        p = check_output(cmd).strip()
        with open(pub_key, 'wb') as out:
            out.write(p)
    check_output(['chown', '-R', user, ssh_dir])


def import_authorized_keys(user='root', prefix=None):
    """Import SSH authorized_keys + known_hosts from a cloud-compute relation.
    Store known_hosts in user's $HOME/.ssh and authorized_keys in a path
    specified using authorized-keys-path config option.
    """
    known_hosts = []
    authorized_keys = []
    if prefix:
        known_hosts_index = relation_get(
            '{}_known_hosts_max_index'.format(prefix))
        if known_hosts_index:
            for index in range(0, int(known_hosts_index)):
                known_hosts.append(relation_get(
                                   '{}_known_hosts_{}'.format(prefix, index)))
        authorized_keys_index = relation_get(
            '{}_authorized_keys_max_index'.format(prefix))
        if authorized_keys_index:
            for index in range(0, int(authorized_keys_index)):
                authorized_keys.append(relation_get(
                    '{}_authorized_keys_{}'.format(prefix, index)))
    else:
        # XXX: Should this be managed via templates + contexts?
        known_hosts_index = relation_get('known_hosts_max_index')
        if known_hosts_index:
            for index in range(0, int(known_hosts_index)):
                known_hosts.append(relation_get(
                    'known_hosts_{}'.format(index)))
        authorized_keys_index = relation_get('authorized_keys_max_index')
        if authorized_keys_index:
            for index in range(0, int(authorized_keys_index)):
                authorized_keys.append(relation_get(
                    'authorized_keys_{}'.format(index)))

    # XXX: Should partial return of known_hosts or authorized_keys
    #      be allowed ?
    if not len(known_hosts) or not len(authorized_keys):
        return
    homedir = pwd.getpwnam(user).pw_dir
    dest_auth_keys = config('authorized-keys-path').format(
        homedir=homedir, username=user)
    dest_known_hosts = os.path.join(homedir, '.ssh/known_hosts')
    log('Saving new known_hosts file to %s and authorized_keys file to: %s.' %
        (dest_known_hosts, dest_auth_keys))

    with open(dest_known_hosts, 'wb') as _hosts:
        for index in range(0, int(known_hosts_index)):
            _hosts.write('{}\n'.format(known_hosts[index]))
    with open(dest_auth_keys, 'wb') as _keys:
        for index in range(0, int(authorized_keys_index)):
            _keys.write('{}\n'.format(authorized_keys[index]))


def do_openstack_upgrade():
    # NOTE(jamespage) horrible hack to make utils forget a cached value
    import charmhelpers.contrib.openstack.utils as utils
    utils.os_rel = None
    new_src = config('openstack-origin')
    new_os_rel = get_os_codename_install_source(new_src)
    log('Performing OpenStack upgrade to %s.' % (new_os_rel))

    configure_installation_source(new_src)
    apt_update(fatal=True)

    dpkg_opts = [
        '--option', 'Dpkg::Options::=--force-confnew',
        '--option', 'Dpkg::Options::=--force-confdef',
    ]

    apt_upgrade(options=dpkg_opts, fatal=True, dist=True)
    apt_install(determine_packages(), fatal=True)

    # Regenerate configs in full for new release
    configs = register_configs()
    configs.write_all()
    [service_restart(s) for s in services()]
    return configs


def import_keystone_ca_cert():
    """If provided, improt the Keystone CA cert that gets forwarded
    to compute nodes via the cloud-compute interface
    """
    ca_cert = relation_get('ca_cert')
    if not ca_cert:
        return
    log('Writing Keystone CA certificate to %s' % CA_CERT_PATH)
    with open(CA_CERT_PATH, 'wb') as out:
        out.write(b64decode(ca_cert))
    check_call(['update-ca-certificates'])


def create_libvirt_secret(secret_file, secret_uuid, key):
    uri = LIBVIRT_URIS[config('virt-type')]
    if secret_uuid in check_output(['virsh', '-c', uri, 'secret-list']):
        log('Libvirt secret already exists for uuid %s.' % secret_uuid,
            level=DEBUG)
        return
    log('Defining new libvirt secret for uuid %s.' % secret_uuid)
    cmd = ['virsh', '-c', uri, 'secret-define', '--file', secret_file]
    check_call(cmd)
    cmd = ['virsh', '-c', uri, 'secret-set-value', '--secret', secret_uuid,
           '--base64', key]
    check_call(cmd)


def enable_shell(user):
    cmd = ['usermod', '-s', '/bin/bash', user]
    check_call(cmd)


def disable_shell(user):
    cmd = ['usermod', '-s', '/bin/false', user]
    check_call(cmd)


def fix_path_ownership(path, user='nova'):
    cmd = ['chown', user, path]
    check_call(cmd)


def assert_charm_supports_ipv6():
    """Check whether we are able to support charms ipv6."""
    if lsb_release()['DISTRIB_CODENAME'].lower() < "trusty":
        raise Exception("IPv6 is not supported in the charms for Ubuntu "
                        "versions less than Trusty 14.04")<|MERGE_RESOLUTION|>--- conflicted
+++ resolved
@@ -151,11 +151,6 @@
 }
 
 
-<<<<<<< HEAD
-def ceph_config_file():
-    return CHARM_CEPH_CONF.format(service_name())
-
-
 def additional_install_locations(plugin):
     '''
     Add any required additional package locations for the charm, based
@@ -178,8 +173,6 @@
     return
 
 
-=======
->>>>>>> 13025d7c
 def resource_map():
     '''
     Dynamically generate a map of resources that will be managed for a single
