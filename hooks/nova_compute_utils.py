--- conflicted
+++ resolved
@@ -64,15 +64,10 @@
     },
     NOVA_CONF: {
         'services': ['nova-compute'],
-<<<<<<< HEAD
         'contexts': [context.AMQPContext(),
-                     context.SharedDBContext(relation_prefix='nova'),
-                     context.PostgresqlDBContext(),
-=======
-        'contexts': [context.AMQPContext(ssl_dir=NOVA_CONF_DIR),
                      context.SharedDBContext(
                          relation_prefix='nova', ssl_dir=NOVA_CONF_DIR),
->>>>>>> e662800d
+                     context.PostgresqlDBContext(),
                      context.ImageServiceContext(),
                      context.OSConfigFlagContext(),
                      CloudComputeContext(),
