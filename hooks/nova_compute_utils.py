--- conflicted
+++ resolved
@@ -96,7 +96,6 @@
     },
 }
 
-<<<<<<< HEAD
 LIBVIRT_RESOURCE_MAP = {
     QEMU_CONF: {
         'services': ['libvirt-bin'],
@@ -115,8 +114,6 @@
 
 CEPH_CONF = '/etc/ceph/ceph.conf'
 CHARM_CEPH_CONF = '/var/lib/charm/{}/ceph.conf'
-=======
->>>>>>> 0bcaa899
 CEPH_SECRET = '/etc/ceph/secret.xml'
 
 CEPH_RESOURCES = {
