import os
<<<<<<< HEAD
import shutil
=======
import re
>>>>>>> d8c11da9
import pwd

from base64 import b64decode
from copy import deepcopy
from subprocess import check_call, check_output

from charmhelpers.fetch import (
    apt_update,
    apt_upgrade,
    apt_install,
)

from charmhelpers.core.host import (
<<<<<<< HEAD
    adduser,
    add_group,
    add_user_to_group,
    mkdir,
    service_restart,
    lsb_release,
    write_file,
=======
    add_user_to_group,
    mkdir,
    service_restart,
    mount, umount,
    lsb_release
>>>>>>> d8c11da9
)

from charmhelpers.contrib.storage.linux.utils import (
    is_block_device,
)

from charmhelpers.contrib.storage.linux.loopback import (
    ensure_loopback_device,
)


from charmhelpers.core.hookenv import (
    charm_dir,
    config,
    log,
    related_units,
    relation_ids,
    relation_get,
    DEBUG,
    INFO,
    ERROR
)

from charmhelpers.core.templating import render
from charmhelpers.contrib.openstack.neutron import neutron_plugin_attribute
from charmhelpers.contrib.openstack import templating, context
from charmhelpers.contrib.openstack.alternatives import install_alternative

from charmhelpers.contrib.openstack.utils import (
    configure_installation_source,
    get_os_codename_install_source,
    git_install_requested,
    git_clone_and_install,
    git_src_dir,
    os_release
)

from nova_compute_context import (
    CloudComputeContext,
    MetadataServiceContext,
    NovaComputeLibvirtContext,
    NovaComputeLibvirtOverrideContext,
    NovaComputeCephContext,
    NeutronComputeContext,
    InstanceConsoleContext,
    CEPH_CONF,
    ceph_config_file,
    HostIPContext,
)

CA_CERT_PATH = '/usr/local/share/ca-certificates/keystone_juju_ca_cert.crt'

TEMPLATES = 'templates/'

BASE_PACKAGES = [
    'nova-compute',
    'genisoimage',  # was missing as a package dependency until raring.
    'librbd1',  # bug 1440953
    'python-six',
]

<<<<<<< HEAD
BASE_GIT_PACKAGES = [
    'libvirt-bin',
    'libxml2-dev',
    'libxslt1-dev',
    'python-dev',
    'python-pip',
    'python-setuptools',
    'zlib1g-dev',
]

LATE_GIT_PACKAGES = [
    'bridge-utils',
    'dnsmasq-base',
    'dnsmasq-utils',
    'ebtables',
    'genisoimage',
    'iptables',
    'iputils-arping',
    'kpartx',
    'kvm',
    'netcat',
    'open-iscsi',
    'parted',
    'python-libvirt',
    'qemu',
    'qemu-system',
    'qemu-utils',
    'vlan',
    'xen-system-amd64',
]

# ubuntu packages that should not be installed when deploying from git
GIT_PACKAGE_BLACKLIST = [
    'neutron-plugin-openvswitch',
    'neutron-plugin-openvswitch-agent',
    'neutron-server',
    'nova-api',
    'nova-api-metadata',
    'nova-compute',
    'nova-compute-kvm',
    'nova-compute-lxc',
    'nova-compute-qemu',
    'nova-compute-uml',
    'nova-compute-xen',
    'nova-network',
    'python-six',
    'quantum-plugin-openvswitch',
    'quantum-plugin-openvswitch-agent',
    'quantum-server',
]

=======
DEFAULT_LOOPBACK_SIZE = '5G'
DEFAULT_INSTANCE_PATH = '/var/lib/nova/instances'
>>>>>>> d8c11da9
NOVA_CONF_DIR = "/etc/nova"
QEMU_CONF = '/etc/libvirt/qemu.conf'
LIBVIRTD_CONF = '/etc/libvirt/libvirtd.conf'
LIBVIRT_BIN = '/etc/default/libvirt-bin'
LIBVIRT_BIN_OVERRIDES = '/etc/init/libvirt-bin.override'
NOVA_CONF = '%s/nova.conf' % NOVA_CONF_DIR

BASE_RESOURCE_MAP = {
    QEMU_CONF: {
        'services': ['libvirt-bin'],
        'contexts': [],
    },
    LIBVIRTD_CONF: {
        'services': ['libvirt-bin'],
        'contexts': [NovaComputeLibvirtContext()],
    },
    LIBVIRT_BIN: {
        'services': ['libvirt-bin'],
        'contexts': [NovaComputeLibvirtContext()],
    },
    LIBVIRT_BIN_OVERRIDES: {
        'services': ['libvirt-bin'],
        'contexts': [NovaComputeLibvirtOverrideContext()],
    },

    NOVA_CONF: {
        'services': ['nova-compute'],
        'contexts': [context.AMQPContext(ssl_dir=NOVA_CONF_DIR),
                     context.SharedDBContext(
                         relation_prefix='nova', ssl_dir=NOVA_CONF_DIR),
                     context.PostgresqlDBContext(),
                     context.ImageServiceContext(),
                     context.OSConfigFlagContext(),
                     CloudComputeContext(),
                     NovaComputeLibvirtContext(),
                     NovaComputeCephContext(),
                     context.SyslogContext(),
                     context.SubordinateConfigContext(
                         interface='nova-ceilometer',
                         service='nova',
                         config_file=NOVA_CONF),
                     InstanceConsoleContext(),
                     context.ZeroMQContext(),
                     context.NotificationDriverContext(),
                     MetadataServiceContext(),
                     HostIPContext(),
                     context.LogLevelContext()],
    },
}

LIBVIRT_RESOURCE_MAP = {
    QEMU_CONF: {
        'services': ['libvirt-bin'],
        'contexts': [],
    },
    LIBVIRTD_CONF: {
        'services': ['libvirt-bin'],
        'contexts': [NovaComputeLibvirtContext()],
    },
    LIBVIRT_BIN: {
        'services': ['libvirt-bin'],
        'contexts': [NovaComputeLibvirtContext()],
    },
}
LIBVIRT_RESOURCE_MAP.update(BASE_RESOURCE_MAP)

CHARM_CEPH_CONF = '/var/lib/charm/{}/ceph.conf'
CEPH_SECRET = '/etc/ceph/secret.xml'

CEPH_RESOURCES = {
    CEPH_SECRET: {
        'contexts': [NovaComputeCephContext()],
        'services': [],
    }
}

QUANTUM_CONF_DIR = "/etc/quantum"
QUANTUM_CONF = '%s/quantum.conf' % QUANTUM_CONF_DIR

QUANTUM_RESOURCES = {
    QUANTUM_CONF: {
        'services': [],
        'contexts': [NeutronComputeContext(),
                     context.AMQPContext(ssl_dir=QUANTUM_CONF_DIR),
                     context.SyslogContext()],
    },
}

NEUTRON_CONF_DIR = "/etc/neutron"
NEUTRON_CONF = '%s/neutron.conf' % NEUTRON_CONF_DIR

NEUTRON_RESOURCES = {
    NEUTRON_CONF: {
        'services': [],
        'contexts': [NeutronComputeContext(),
                     context.AMQPContext(ssl_dir=NEUTRON_CONF_DIR),
                     context.SyslogContext()],
    },
}


# Maps virt-type config to a compute package(s).
VIRT_TYPES = {
    'kvm': ['nova-compute-kvm'],
    'qemu': ['nova-compute-qemu'],
    'xen': ['nova-compute-xen'],
    'uml': ['nova-compute-uml'],
    'lxc': ['nova-compute-lxc'],
    'lxd': ['nova-compute-lxd'],
}

# Maps virt-type config to a libvirt URI.
LIBVIRT_URIS = {
    'kvm': 'qemu:///system',
    'qemu': 'qemu:///system',
    'xen': 'xen:///',
    'uml': 'uml:///system',
    'lxc': 'lxc:///',
}


def resource_map():
    '''
    Dynamically generate a map of resources that will be managed for a single
    hook execution.
    '''
    # TODO: Cache this on first call?
    if config('virt-type').lower() != 'lxd':
        resource_map = deepcopy(LIBVIRT_RESOURCE_MAP)
    else:
        resource_map = deepcopy(BASE_RESOURCE_MAP)
    net_manager = network_manager()
    plugin = neutron_plugin()

    # Network manager gets set late by the cloud-compute interface.
    # FlatDHCPManager only requires some extra packages.
    if (net_manager in ['flatmanager', 'flatdhcpmanager'] and
            config('multi-host').lower() == 'yes'):
        resource_map[NOVA_CONF]['services'].extend(
            ['nova-api', 'nova-network']
        )

    # Neutron/quantum requires additional contexts, as well as new resources
    # depending on the plugin used.
    # NOTE(james-page): only required for ovs plugin right now
    if net_manager in ['neutron', 'quantum']:
        # This stanza supports the legacy case of ovs supported within
        # compute charm code (now moved to neutron-openvswitch subordinate)
        if manage_ovs():
            if net_manager == 'quantum':
                nm_rsc = QUANTUM_RESOURCES
            if net_manager == 'neutron':
                nm_rsc = NEUTRON_RESOURCES
            resource_map.update(nm_rsc)

            conf = neutron_plugin_attribute(plugin, 'config', net_manager)
            svcs = neutron_plugin_attribute(plugin, 'services', net_manager)
            ctxts = (neutron_plugin_attribute(plugin, 'contexts', net_manager)
                     or [])
            resource_map[conf] = {}
            resource_map[conf]['services'] = svcs
            resource_map[conf]['contexts'] = ctxts
            resource_map[conf]['contexts'].append(NeutronComputeContext())

            # associate the plugin agent with main network manager config(s)
            [resource_map[nmc]['services'].extend(svcs) for nmc in nm_rsc]

        resource_map[NOVA_CONF]['contexts'].append(NeutronComputeContext())

    if relation_ids('ceph'):
        CEPH_RESOURCES[ceph_config_file()] = {
            'contexts': [NovaComputeCephContext()],
            'services': ['nova-compute']
        }
        resource_map.update(CEPH_RESOURCES)

    if enable_nova_metadata():
        resource_map[NOVA_CONF]['services'].append('nova-api-metadata')
    return resource_map


def restart_map():
    '''
    Constructs a restart map based on charm config settings and relation
    state.
    '''
    return {k: v['services'] for k, v in resource_map().iteritems()}


def services():
    ''' Returns a list of services associate with this charm '''
    _services = []
    for v in restart_map().values():
        _services = _services + v
    return list(set(_services))


def register_configs():
    '''
    Returns an OSTemplateRenderer object with all required configs registered.
    '''
    release = os_release('nova-common')
    configs = templating.OSConfigRenderer(templates_dir=TEMPLATES,
                                          openstack_release=release)

    if relation_ids('ceph'):
        # Add charm ceph configuration to resources and
        # ensure directory actually exists
        mkdir(os.path.dirname(ceph_config_file()))
        mkdir(os.path.dirname(CEPH_CONF))
        # Install ceph config as an alternative for co-location with
        # ceph and ceph-osd charms - nova-compute ceph.conf will be
        # lower priority that both of these but thats OK
        if not os.path.exists(ceph_config_file()):
            # touch file for pre-templated generation
            open(ceph_config_file(), 'w').close()
        install_alternative(os.path.basename(CEPH_CONF),
                            CEPH_CONF, ceph_config_file())

    for cfg, d in resource_map().iteritems():
        configs.register(cfg, d['contexts'])
    return configs


def determine_packages():
    packages = [] + BASE_PACKAGES

    net_manager = network_manager()
    if (net_manager in ['flatmanager', 'flatdhcpmanager'] and
            config('multi-host').lower() == 'yes'):
        packages.extend(['nova-api', 'nova-network'])
    elif (net_manager in ['quantum', 'neutron']
            and neutron_plugin_legacy_mode()):
        plugin = neutron_plugin()
        pkg_lists = neutron_plugin_attribute(plugin, 'packages', net_manager)
        for pkg_list in pkg_lists:
            packages.extend(pkg_list)

    if relation_ids('ceph'):
        packages.append('ceph-common')

    virt_type = config('virt-type')
    try:
        packages.extend(VIRT_TYPES[virt_type])
    except KeyError:
        log('Unsupported virt-type configured: %s' % virt_type)
        raise
    if enable_nova_metadata():
        packages.append('nova-api-metadata')

    if git_install_requested():
        packages = list(set(packages))
        packages.extend(BASE_GIT_PACKAGES)
        # don't include packages that will be installed from git
        for p in GIT_PACKAGE_BLACKLIST:
            if p in packages:
                packages.remove(p)

    return packages


def migration_enabled():
    # XXX: confirm juju-core bool behavior is the same.
    return config('enable-live-migration')


def quantum_enabled():
    manager = config('network-manager')
    if not manager:
        return False
    return manager.lower() == 'quantum'


def _network_config():
    '''
    Obtain all relevant network configuration settings from nova-c-c via
    cloud-compute interface.
    '''
    settings = ['network_manager', 'neutron_plugin', 'quantum_plugin']
    net_config = {}
    for rid in relation_ids('cloud-compute'):
        for unit in related_units(rid):
            for setting in settings:
                value = relation_get(setting, rid=rid, unit=unit)
                if value:
                    net_config[setting] = value
    return net_config


def neutron_plugin():
    return (_network_config().get('neutron_plugin') or
            _network_config().get('quantum_plugin'))


def network_manager():
    '''
    Obtain the network manager advertised by nova-c-c, renaming to Quantum
    if required
    '''
    manager = _network_config().get('network_manager')
    if manager:
        manager = manager.lower()
        if manager not in ['quantum', 'neutron']:
            return manager
        if os_release('nova-common') in ['folsom', 'grizzly']:
            return 'quantum'
        else:
            return 'neutron'
    return manager


def public_ssh_key(user='root'):
    home = pwd.getpwnam(user).pw_dir
    try:
        with open(os.path.join(home, '.ssh', 'id_rsa.pub')) as key:
            return key.read().strip()
    except:
        return None


def initialize_ssh_keys(user='root'):
    home_dir = pwd.getpwnam(user).pw_dir
    ssh_dir = os.path.join(home_dir, '.ssh')
    if not os.path.isdir(ssh_dir):
        os.mkdir(ssh_dir)

    priv_key = os.path.join(ssh_dir, 'id_rsa')
    if not os.path.isfile(priv_key):
        log('Generating new ssh key for user %s.' % user)
        cmd = ['ssh-keygen', '-q', '-N', '', '-t', 'rsa', '-b', '2048',
               '-f', priv_key]
        check_output(cmd)

    pub_key = '%s.pub' % priv_key
    if not os.path.isfile(pub_key):
        log('Generating missing ssh public key @ %s.' % pub_key)
        cmd = ['ssh-keygen', '-y', '-f', priv_key]
        p = check_output(cmd).strip()
        with open(pub_key, 'wb') as out:
            out.write(p)
    check_output(['chown', '-R', user, ssh_dir])


def import_authorized_keys(user='root', prefix=None):
    """Import SSH authorized_keys + known_hosts from a cloud-compute relation.
    Store known_hosts in user's $HOME/.ssh and authorized_keys in a path
    specified using authorized-keys-path config option.
    """
    known_hosts = []
    authorized_keys = []
    if prefix:
        known_hosts_index = relation_get(
            '{}_known_hosts_max_index'.format(prefix))
        if known_hosts_index:
            for index in range(0, int(known_hosts_index)):
                known_hosts.append(relation_get(
                                   '{}_known_hosts_{}'.format(prefix, index)))
        authorized_keys_index = relation_get(
            '{}_authorized_keys_max_index'.format(prefix))
        if authorized_keys_index:
            for index in range(0, int(authorized_keys_index)):
                authorized_keys.append(relation_get(
                    '{}_authorized_keys_{}'.format(prefix, index)))
    else:
        # XXX: Should this be managed via templates + contexts?
        known_hosts_index = relation_get('known_hosts_max_index')
        if known_hosts_index:
            for index in range(0, int(known_hosts_index)):
                known_hosts.append(relation_get(
                    'known_hosts_{}'.format(index)))
        authorized_keys_index = relation_get('authorized_keys_max_index')
        if authorized_keys_index:
            for index in range(0, int(authorized_keys_index)):
                authorized_keys.append(relation_get(
                    'authorized_keys_{}'.format(index)))

    # XXX: Should partial return of known_hosts or authorized_keys
    #      be allowed ?
    if not len(known_hosts) or not len(authorized_keys):
        return
    homedir = pwd.getpwnam(user).pw_dir
    dest_auth_keys = config('authorized-keys-path').format(
        homedir=homedir, username=user)
    dest_known_hosts = os.path.join(homedir, '.ssh/known_hosts')
    log('Saving new known_hosts file to %s and authorized_keys file to: %s.' %
        (dest_known_hosts, dest_auth_keys))

    with open(dest_known_hosts, 'wb') as _hosts:
        for index in range(0, int(known_hosts_index)):
            _hosts.write('{}\n'.format(known_hosts[index]))
    with open(dest_auth_keys, 'wb') as _keys:
        for index in range(0, int(authorized_keys_index)):
            _keys.write('{}\n'.format(authorized_keys[index]))


def do_openstack_upgrade():
    # NOTE(jamespage) horrible hack to make utils forget a cached value
    import charmhelpers.contrib.openstack.utils as utils
    utils.os_rel = None
    new_src = config('openstack-origin')
    new_os_rel = get_os_codename_install_source(new_src)
    log('Performing OpenStack upgrade to %s.' % (new_os_rel))

    configure_installation_source(new_src)
    apt_update(fatal=True)

    dpkg_opts = [
        '--option', 'Dpkg::Options::=--force-confnew',
        '--option', 'Dpkg::Options::=--force-confdef',
    ]

    apt_upgrade(options=dpkg_opts, fatal=True, dist=True)
    apt_install(determine_packages(), fatal=True)

    # Regenerate configs in full for new release
    configs = register_configs()
    configs.write_all()
    [service_restart(s) for s in services()]
    return configs


def import_keystone_ca_cert():
    """If provided, improt the Keystone CA cert that gets forwarded
    to compute nodes via the cloud-compute interface
    """
    ca_cert = relation_get('ca_cert')
    if not ca_cert:
        return
    log('Writing Keystone CA certificate to %s' % CA_CERT_PATH)
    with open(CA_CERT_PATH, 'wb') as out:
        out.write(b64decode(ca_cert))
    check_call(['update-ca-certificates'])


def create_libvirt_secret(secret_file, secret_uuid, key):
    uri = LIBVIRT_URIS[config('virt-type')]
    if secret_uuid in check_output(['virsh', '-c', uri, 'secret-list']):
        old_key = check_output(['virsh', '-c', uri, 'secret-get-value',
                                secret_uuid])
        if old_key == key:
            log('Libvirt secret already exists for uuid %s.' % secret_uuid,
                level=DEBUG)
            return
        else:
            log('Libvirt secret changed for uuid %s.' % secret_uuid,
                level=INFO)
    log('Defining new libvirt secret for uuid %s.' % secret_uuid)
    cmd = ['virsh', '-c', uri, 'secret-define', '--file', secret_file]
    check_call(cmd)
    cmd = ['virsh', '-c', uri, 'secret-set-value', '--secret', secret_uuid,
           '--base64', key]
    check_call(cmd)


def configure_lxd(user='nova'):
    ''' Configures lxd '''
    configure_subuid(user='nova')
    configure_lxd_daemon(user='nova')

    service_restart('nova-compute')


def configure_lxd_storage():
    ''' Configure the LXD root directory '''
    config_data = config()
    lxd_block_device = config_data('lxd-block-device')
    if not lxd_block_device:
        log('block device is not specified')
        return

    instances_path = '/var/lib/lxd/lxc'
    if config('lxd-overwrite-block-device') in ['True', 'true']:
        umount(lxd_block_device, persist=True)

    for dev in determine_block_devices():
        cmd = ['mkfs', '-t', 'ext4', dev]
        check_call(cmd)
        mount(dev,
              instances_path,
              persist=True,
              filesystem='ext4')


def find_block_devices():
    found = []
    incl = ['sd[a-z]', 'vd[a-z]', 'cciss\/c[0-9]d[0-9]']
    blacklist = ['sda', 'vda', 'cciss/c0d0']

    with open('/proc/partitions') as proc:
        print proc
        partitions = [p.split() for p in proc.readlines()[2:]]
    for partition in [p[3] for p in partitions if p]:
        for inc in incl:
            _re = re.compile(r'^(%s)$' % inc)
            if _re.match(partition) and partition not in blacklist:
                found.append(os.path.join('/dev', partition))
    return [f for f in found if is_block_device(f)]


def determine_block_devices():
    block_device = config('lxd-block-device')

    if not block_device or block_device in ['None', 'none']:
        log('No storage devices specified in config as block-device',
            level=ERROR)
        return None

    if block_device == 'guess':
        bdevs = find_block_devices()
    else:
        bdevs = block_device.split(' ')

    # attempt to ensure block devices, but filter out missing devs
    _none = ['None', 'none', None]
    valid_bdevs = \
        [x for x in map(ensure_block_device, bdevs) if x not in _none]
    log('Valid ensured block devices: %s' % valid_bdevs)
    return valid_bdevs


def ensure_block_device(block_device):
    '''
    Confirm block_device, create as loopback if necessary

    :param block_device: str: Full path of block device to ensure

    :returns: str: Full path of block device to ensure.
    '''
    _none = ['None', 'none', None]
    if (block_device in _none):
        log('prepare_storage(): Missing required input: '
            'block_device=%s.' % block_device, level=ERROR)
        raise

    if block_device.startswith('/dev/'):
        bdev = block_device
    elif block_device.startswith('/'):
        _bd = block_device.split('|')
        if len(_bd) == 2:
            bdev, size = _bd
        else:
            bdev = block_device
            size = DEFAULT_LOOPBACK_SIZE
        bdev = ensure_loopback_device(bdev, size)
    else:
        bdev = '/dev/%s' % block_device

    if not is_block_device(bdev):
        log('Failed to locate valid block device at %s' % bdev, level=ERROR)
        # ignore missing block devices
        return

    return bdev


def configure_lxd_daemon(user):
    add_user_to_group('nova', 'lxd')
    service_restart('lxd')
    cmd = ['sudo', '-u', user, 'lxc', 'list']
    check_call(cmd)


def configure_subuid(user):
    cmd = ['usermod', '-v', '100000-200000', '-w', '100000-200000', user]
    check_call(cmd)


def enable_shell(user):
    cmd = ['usermod', '-s', '/bin/bash', user]
    check_call(cmd)


def disable_shell(user):
    cmd = ['usermod', '-s', '/bin/false', user]
    check_call(cmd)


def fix_path_ownership(path, user='nova'):
    cmd = ['chown', user, path]
    check_call(cmd)


def get_topics():
    return ['compute']


def assert_charm_supports_ipv6():
    """Check whether we are able to support charms ipv6."""
    if lsb_release()['DISTRIB_CODENAME'].lower() < "trusty":
        raise Exception("IPv6 is not supported in the charms for Ubuntu "
                        "versions less than Trusty 14.04")


def enable_nova_metadata():
    ctxt = MetadataServiceContext()()
    return 'metadata_shared_secret' in ctxt


def neutron_plugin_legacy_mode():
    # If a charm is attatched to the neutron-plugin relation then its managing
    # neutron
    if relation_ids('neutron-plugin'):
        return False
    else:
        return config('manage-neutron-plugin-legacy-mode')


def manage_ovs():
    return neutron_plugin_legacy_mode() and neutron_plugin() == 'ovs'


def git_install(projects_yaml):
    """Perform setup, and install git repos specified in yaml parameter."""
    if git_install_requested():
        git_pre_install()
        git_clone_and_install(projects_yaml, core_project='nova')
        git_post_install(projects_yaml)


def git_pre_install():
    """Perform pre-install setup."""
    dirs = [
        '/var/lib/nova',
        '/var/lib/nova/buckets',
        '/var/lib/nova/CA',
        '/var/lib/nova/CA/INTER',
        '/var/lib/nova/CA/newcerts',
        '/var/lib/nova/CA/private',
        '/var/lib/nova/CA/reqs',
        '/var/lib/nova/images',
        '/var/lib/nova/instances',
        '/var/lib/nova/keys',
        '/var/lib/nova/networks',
        '/var/lib/nova/tmp',
        '/var/log/nova',
    ]

    logs = [
        '/var/log/nova/nova-api.log',
        '/var/log/nova/nova-compute.log',
        '/var/log/nova/nova-manage.log',
        '/var/log/nova/nova-network.log',
    ]

    adduser('nova', shell='/bin/bash', system_user=True)
    check_call(['usermod', '--home', '/var/lib/nova', 'nova'])
    add_group('nova', system_group=True)
    add_user_to_group('nova', 'nova')
    add_user_to_group('nova', 'libvirtd')

    for d in dirs:
        mkdir(d, owner='nova', group='nova', perms=0755, force=False)

    for l in logs:
        write_file(l, '', owner='nova', group='nova', perms=0644)


def git_post_install(projects_yaml):
    """Perform post-install setup."""
    src_etc = os.path.join(git_src_dir(projects_yaml, 'nova'), 'etc/nova')
    configs = [
        {'src': src_etc,
         'dest': '/etc/nova'},
    ]

    for c in configs:
        if os.path.exists(c['dest']):
            shutil.rmtree(c['dest'])
        shutil.copytree(c['src'], c['dest'])

    virt_type = VIRT_TYPES[config('virt-type')][0]
    nova_compute_conf = 'git/{}.conf'.format(virt_type)
    render(nova_compute_conf, '/etc/nova/nova-compute.conf', {}, perms=0o644)
    render('git/nova_sudoers', '/etc/sudoers.d/nova_sudoers', {}, perms=0o440)

    service_name = 'nova-compute'
    nova_user = 'nova'
    start_dir = '/var/lib/nova'
    nova_conf = '/etc/nova/nova.conf'
    nova_api_metadata_context = {
        'service_description': 'Nova Metadata API server',
        'service_name': service_name,
        'user_name': nova_user,
        'start_dir': start_dir,
        'process_name': 'nova-api-metadata',
        'executable_name': '/usr/local/bin/nova-api-metadata',
        'config_files': [nova_conf],
    }
    nova_api_context = {
        'service_description': 'Nova API server',
        'service_name': service_name,
        'user_name': nova_user,
        'start_dir': start_dir,
        'process_name': 'nova-api',
        'executable_name': '/usr/local/bin/nova-api',
        'config_files': [nova_conf],
    }
    nova_compute_context = {
        'service_description': 'Nova compute worker',
        'service_name': service_name,
        'user_name': nova_user,
        'process_name': 'nova-compute',
        'executable_name': '/usr/local/bin/nova-compute',
        'config_files': [nova_conf, '/etc/nova/nova-compute.conf'],
    }
    nova_network_context = {
        'service_description': 'Nova network worker',
        'service_name': service_name,
        'user_name': nova_user,
        'start_dir': start_dir,
        'process_name': 'nova-network',
        'executable_name': '/usr/local/bin/nova-network',
        'config_files': [nova_conf],
    }

    # NOTE(coreycb): Needs systemd support
    templates_dir = 'hooks/charmhelpers/contrib/openstack/templates'
    templates_dir = os.path.join(charm_dir(), templates_dir)
    render('git.upstart', '/etc/init/nova-api-metadata.conf',
           nova_api_metadata_context, perms=0o644, templates_dir=templates_dir)
    render('git.upstart', '/etc/init/nova-api.conf',
           nova_api_context, perms=0o644, templates_dir=templates_dir)
    render('git/upstart/nova-compute.upstart', '/etc/init/nova-compute.conf',
           nova_compute_context, perms=0o644)
    render('git.upstart', '/etc/init/nova-network.conf',
           nova_network_context, perms=0o644, templates_dir=templates_dir)

    apt_update()
    apt_install(LATE_GIT_PACKAGES, fatal=True)<|MERGE_RESOLUTION|>--- conflicted
+++ resolved
@@ -1,9 +1,5 @@
 import os
-<<<<<<< HEAD
 import shutil
-=======
-import re
->>>>>>> d8c11da9
 import pwd
 
 from base64 import b64decode
@@ -17,7 +13,6 @@
 )
 
 from charmhelpers.core.host import (
-<<<<<<< HEAD
     adduser,
     add_group,
     add_user_to_group,
@@ -25,23 +20,7 @@
     service_restart,
     lsb_release,
     write_file,
-=======
-    add_user_to_group,
-    mkdir,
-    service_restart,
-    mount, umount,
-    lsb_release
->>>>>>> d8c11da9
 )
-
-from charmhelpers.contrib.storage.linux.utils import (
-    is_block_device,
-)
-
-from charmhelpers.contrib.storage.linux.loopback import (
-    ensure_loopback_device,
-)
-
 
 from charmhelpers.core.hookenv import (
     charm_dir,
@@ -52,7 +31,6 @@
     relation_get,
     DEBUG,
     INFO,
-    ERROR
 )
 
 from charmhelpers.core.templating import render
@@ -93,7 +71,6 @@
     'python-six',
 ]
 
-<<<<<<< HEAD
 BASE_GIT_PACKAGES = [
     'libvirt-bin',
     'libxml2-dev',
@@ -145,10 +122,7 @@
     'quantum-server',
 ]
 
-=======
-DEFAULT_LOOPBACK_SIZE = '5G'
 DEFAULT_INSTANCE_PATH = '/var/lib/nova/instances'
->>>>>>> d8c11da9
 NOVA_CONF_DIR = "/etc/nova"
 QEMU_CONF = '/etc/libvirt/qemu.conf'
 LIBVIRTD_CONF = '/etc/libvirt/libvirtd.conf'
@@ -157,23 +131,6 @@
 NOVA_CONF = '%s/nova.conf' % NOVA_CONF_DIR
 
 BASE_RESOURCE_MAP = {
-    QEMU_CONF: {
-        'services': ['libvirt-bin'],
-        'contexts': [],
-    },
-    LIBVIRTD_CONF: {
-        'services': ['libvirt-bin'],
-        'contexts': [NovaComputeLibvirtContext()],
-    },
-    LIBVIRT_BIN: {
-        'services': ['libvirt-bin'],
-        'contexts': [NovaComputeLibvirtContext()],
-    },
-    LIBVIRT_BIN_OVERRIDES: {
-        'services': ['libvirt-bin'],
-        'contexts': [NovaComputeLibvirtOverrideContext()],
-    },
-
     NOVA_CONF: {
         'services': ['nova-compute'],
         'contexts': [context.AMQPContext(ssl_dir=NOVA_CONF_DIR),
@@ -211,6 +168,10 @@
     LIBVIRT_BIN: {
         'services': ['libvirt-bin'],
         'contexts': [NovaComputeLibvirtContext()],
+    },
+    LIBVIRT_BIN_OVERRIDES: {
+        'services': ['libvirt-bin'],
+        'contexts': [NovaComputeLibvirtOverrideContext()],
     },
 }
 LIBVIRT_RESOURCE_MAP.update(BASE_RESOURCE_MAP)
@@ -609,99 +570,6 @@
     configure_lxd_daemon(user='nova')
 
     service_restart('nova-compute')
-
-
-def configure_lxd_storage():
-    ''' Configure the LXD root directory '''
-    config_data = config()
-    lxd_block_device = config_data('lxd-block-device')
-    if not lxd_block_device:
-        log('block device is not specified')
-        return
-
-    instances_path = '/var/lib/lxd/lxc'
-    if config('lxd-overwrite-block-device') in ['True', 'true']:
-        umount(lxd_block_device, persist=True)
-
-    for dev in determine_block_devices():
-        cmd = ['mkfs', '-t', 'ext4', dev]
-        check_call(cmd)
-        mount(dev,
-              instances_path,
-              persist=True,
-              filesystem='ext4')
-
-
-def find_block_devices():
-    found = []
-    incl = ['sd[a-z]', 'vd[a-z]', 'cciss\/c[0-9]d[0-9]']
-    blacklist = ['sda', 'vda', 'cciss/c0d0']
-
-    with open('/proc/partitions') as proc:
-        print proc
-        partitions = [p.split() for p in proc.readlines()[2:]]
-    for partition in [p[3] for p in partitions if p]:
-        for inc in incl:
-            _re = re.compile(r'^(%s)$' % inc)
-            if _re.match(partition) and partition not in blacklist:
-                found.append(os.path.join('/dev', partition))
-    return [f for f in found if is_block_device(f)]
-
-
-def determine_block_devices():
-    block_device = config('lxd-block-device')
-
-    if not block_device or block_device in ['None', 'none']:
-        log('No storage devices specified in config as block-device',
-            level=ERROR)
-        return None
-
-    if block_device == 'guess':
-        bdevs = find_block_devices()
-    else:
-        bdevs = block_device.split(' ')
-
-    # attempt to ensure block devices, but filter out missing devs
-    _none = ['None', 'none', None]
-    valid_bdevs = \
-        [x for x in map(ensure_block_device, bdevs) if x not in _none]
-    log('Valid ensured block devices: %s' % valid_bdevs)
-    return valid_bdevs
-
-
-def ensure_block_device(block_device):
-    '''
-    Confirm block_device, create as loopback if necessary
-
-    :param block_device: str: Full path of block device to ensure
-
-    :returns: str: Full path of block device to ensure.
-    '''
-    _none = ['None', 'none', None]
-    if (block_device in _none):
-        log('prepare_storage(): Missing required input: '
-            'block_device=%s.' % block_device, level=ERROR)
-        raise
-
-    if block_device.startswith('/dev/'):
-        bdev = block_device
-    elif block_device.startswith('/'):
-        _bd = block_device.split('|')
-        if len(_bd) == 2:
-            bdev, size = _bd
-        else:
-            bdev = block_device
-            size = DEFAULT_LOOPBACK_SIZE
-        bdev = ensure_loopback_device(bdev, size)
-    else:
-        bdev = '/dev/%s' % block_device
-
-    if not is_block_device(bdev):
-        log('Failed to locate valid block device at %s' % bdev, level=ERROR)
-        # ignore missing block devices
-        return
-
-    return bdev
 
 
 def configure_lxd_daemon(user):
