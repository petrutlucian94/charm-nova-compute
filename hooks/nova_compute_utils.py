--- conflicted
+++ resolved
@@ -42,12 +42,9 @@
     NovaComputeCephContext,
     NeutronComputeContext,
     InstanceConsoleContext,
-<<<<<<< HEAD
     CEPH_CONF,
     ceph_config_file,
-=======
     HostIPContext,
->>>>>>> 3ad827ae
 )
 
 CA_CERT_PATH = '/usr/local/share/ca-certificates/keystone_juju_ca_cert.crt'
@@ -94,14 +91,9 @@
                          interface='nova-ceilometer',
                          service='nova',
                          config_file=NOVA_CONF),
-<<<<<<< HEAD
-                     InstanceConsoleContext()],
-    }
-=======
                      InstanceConsoleContext(),
                      HostIPContext()],
     },
->>>>>>> 3ad827ae
 }
 
 CEPH_SECRET = '/etc/ceph/secret.xml'
