--- conflicted
+++ resolved
@@ -91,12 +91,9 @@
                          service='nova',
                          config_file=NOVA_CONF),
                      InstanceConsoleContext(),
-<<<<<<< HEAD
                      context.ZeroMQContext(),
-                     context.NotificationDriverContext()],
-=======
+                     context.NotificationDriverContext(),
                      HostIPContext()],
->>>>>>> 3ad827ae
     },
 }
 
