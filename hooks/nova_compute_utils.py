--- conflicted
+++ resolved
@@ -469,14 +469,13 @@
     cmd = ['chown', user, path]
     check_call(cmd)
 
-<<<<<<< HEAD
+
 def get_topics():
     return ['compute']
-=======
+
 
 def assert_charm_supports_ipv6():
     """Check whether we are able to support charms ipv6."""
     if lsb_release()['DISTRIB_CODENAME'].lower() < "trusty":
         raise Exception("IPv6 is not supported in the charms for Ubuntu "
-                        "versions less than Trusty 14.04")
->>>>>>> 41b74dee
+                        "versions less than Trusty 14.04")