--- conflicted
+++ resolved
@@ -270,11 +270,7 @@
   MONS=`relation-list`
   mon_hosts=""
   for mon in $MONS; do
-<<<<<<< HEAD
-    mon_hosts="$mon_hosts`relation-get private-address $mon`:6789,"
-=======
     mon_hosts="$mon_hosts $(get_ip $(relation-get private-address $mon)):6789"
->>>>>>> cc3995e0
   done
   cat > /etc/ceph/ceph.conf << EOF
 [global]
