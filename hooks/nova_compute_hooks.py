--- conflicted
+++ resolved
@@ -50,16 +50,12 @@
     ceph_config_file, CEPH_SECRET,
     enable_shell, disable_shell,
     fix_path_ownership,
-<<<<<<< HEAD
-    services,
     get_topics,
-=======
-    assert_charm_supports_ipv6
+    assert_charm_supports_ipv6,
 )
 
 from charmhelpers.contrib.network.ip import (
     get_ipv6_addr
->>>>>>> 41b74dee
 )
 
 from nova_compute_context import CEPH_SECRET_UUID
