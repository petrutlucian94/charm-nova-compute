--- conflicted
+++ resolved
@@ -149,13 +149,9 @@
         fp = config('instances-path')
         fix_path_ownership(fp, user='nova')
 
-<<<<<<< HEAD
-=======
     if config('virt-type').lower() == 'lxd':
-        status_set('maintenance', 'Configure LXD')
         configure_lxd(user='nova')
 
->>>>>>> 0a4940bf
     [compute_joined(rid) for rid in relation_ids('cloud-compute')]
     for rid in relation_ids('zeromq-configuration'):
         zeromq_configuration_relation_joined(rid)
