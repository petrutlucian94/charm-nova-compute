--- conflicted
+++ resolved
@@ -123,12 +123,8 @@
             git_install(config('openstack-origin-git'))
     elif not config('action-managed-upgrade'):
         if openstack_upgrade_available('nova-common'):
-<<<<<<< HEAD
+            status_set('maintenance', 'Running openstack upgrade')
             do_openstack_upgrade(CONFIGS)
-=======
-            status_set('maintenance', 'Running openstack upgrade')
-            CONFIGS = do_openstack_upgrade()
->>>>>>> f6d29499
 
     sysctl_dict = config('sysctl')
     if sysctl_dict:
