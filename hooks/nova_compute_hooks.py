--- conflicted
+++ resolved
@@ -117,14 +117,11 @@
         fix_path_ownership(fp, user='nova')
 
     [compute_joined(rid) for rid in relation_ids('cloud-compute')]
-<<<<<<< HEAD
     for rid in relation_ids('zeromq-configuration'):
         zeromq_configuration_relation_joined(rid)
-=======
 
     update_nrpe_config()
 
->>>>>>> 13025d7c
     CONFIGS.write_all()
 
 
@@ -312,7 +309,6 @@
     CONFIGS.write_all()
 
 
-<<<<<<< HEAD
 @hooks.hook('zeromq-configuration-relation-joined')
 @os_requires_version('juno', 'nova-common')
 def zeromq_configuration_relation_joined(relid=None):
@@ -325,7 +321,8 @@
 @restart_on_change(restart_map())
 def zeromq_configuration_relation_changed():
     CONFIGS.write(NOVA_CONF)
-=======
+
+
 @hooks.hook('nrpe-external-master-relation-joined',
             'nrpe-external-master-relation-changed')
 def update_nrpe_config():
@@ -336,7 +333,6 @@
     nrpe_setup = nrpe.NRPE(hostname=hostname)
     nrpe.add_init_service_checks(nrpe_setup, services(), current_unit)
     nrpe_setup.write()
->>>>>>> 13025d7c
 
 
 def main():
