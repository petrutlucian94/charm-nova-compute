import os
import re
from stat import S_ISBLK

from subprocess import (
    check_call,
    check_output,
    call
)


def is_block_device(path):
    '''
    Confirm device at path is a valid block device node.

    :returns: boolean: True if path is a block device, False if not.
    '''
    if not os.path.exists(path):
        return False
    return S_ISBLK(os.stat(path).st_mode)


def zap_disk(block_device):
    '''
    Clear a block device of partition table. Relies on sgdisk, which is
    installed as pat of the 'gdisk' package in Ubuntu.

    :param block_device: str: Full path of block device to clean.
    '''
    # sometimes sgdisk exits non-zero; this is OK, dd will clean up
    call(['sgdisk', '--zap-all', '--mbrtogpt',
          '--clear', block_device])
    dev_end = check_output(['blockdev', '--getsz', block_device])
    gpt_end = int(dev_end.split()[0]) - 100
    check_call(['dd', 'if=/dev/zero', 'of=%s' % (block_device),
                'bs=1M', 'count=1'])
    check_call(['dd', 'if=/dev/zero', 'of=%s' % (block_device),
<<<<<<< HEAD
                'bs=512', 'count=100', 'seek=%s' % (gpt_end)])
=======
                'bs=512', 'count=100', 'seek=%s' % (gpt_end)])

def is_device_mounted(device):
    '''Given a device path, return True if that device is mounted, and False
    if it isn't.

    :param device: str: Full path of the device to check.
    :returns: boolean: True if the path represents a mounted device, False if
        it doesn't.
    '''
    out = check_output(['mount'])
    return bool(re.search(device + r"[0-9]+\b", out))
>>>>>>> 9fa1edc8
<|MERGE_RESOLUTION|>--- conflicted
+++ resolved
@@ -35,9 +35,6 @@
     check_call(['dd', 'if=/dev/zero', 'of=%s' % (block_device),
                 'bs=1M', 'count=1'])
     check_call(['dd', 'if=/dev/zero', 'of=%s' % (block_device),
-<<<<<<< HEAD
-                'bs=512', 'count=100', 'seek=%s' % (gpt_end)])
-=======
                 'bs=512', 'count=100', 'seek=%s' % (gpt_end)])
 
 def is_device_mounted(device):
@@ -49,5 +46,4 @@
         it doesn't.
     '''
     out = check_output(['mount'])
-    return bool(re.search(device + r"[0-9]+\b", out))
->>>>>>> 9fa1edc8
+    return bool(re.search(device + r"[0-9]+\b", out))