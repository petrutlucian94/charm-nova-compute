--- conflicted
+++ resolved
@@ -65,12 +65,8 @@
 def rbd_exists(service, pool, rbd_img):
     """Check to see if a RADOS block device exists."""
     try:
-<<<<<<< HEAD
-        out = check_output(['rbd', 'list', '--id', service, '--pool', pool])
-=======
         out = check_output(['rbd', 'list', '--id',
                             service, '--pool', pool]).decode('UTF-8')
->>>>>>> 3ad827ae
     except CalledProcessError:
         return False
 
@@ -102,21 +98,12 @@
     version = ceph_version()
     if version and version >= '0.56':
         return json.loads(check_output(['ceph', '--id', service,
-<<<<<<< HEAD
-                                        'osd', 'ls', '--format=json']))
-=======
                                         'osd', 'ls',
                                         '--format=json']).decode('UTF-8'))
 
     return None
->>>>>>> 3ad827ae
-
-    return None
-
-<<<<<<< HEAD
-
-=======
->>>>>>> 3ad827ae
+
+
 def create_pool(service, name, replicas=3):
     """Create a new RADOS pool."""
     if pool_exists(service, name):
@@ -384,47 +371,4 @@
         else:
             return None
     else:
-        return None
-
-
-class CephBrokerRq(object):
-    """Ceph broker request.
-
-    Multiple operations can be added to a request and sent to the Ceph broker
-    to be executed.
-
-    Request is json-encoded for sending over the wire.
-
-    The API is versioned and defaults to version 1.
-    """
-    def __init__(self, api_version=1):
-        self.api_version = api_version
-        self.ops = []
-
-    def add_op_create_pool(self, name, replica_count=3):
-        self.ops.append({'op': 'create-pool', 'name': name,
-                         'replicas': replica_count})
-
-    @property
-    def request(self):
-        return json.dumps({'api-version': self.api_version, 'ops': self.ops})
-
-
-class CephBrokerRsp(object):
-    """Ceph broker response.
-
-    Response is json-decoded and contents provided as methods/properties.
-
-    The API is versioned and defaults to version 1.
-    """
-    def __init__(self, encoded_rsp):
-        self.api_version = None
-        self.rsp = json.loads(encoded_rsp)
-
-    @property
-    def exit_code(self):
-        return self.rsp.get('exit-code')
-
-    @property
-    def exit_msg(self):
-        return self.rsp.get('stderr')+        return None