# Copyright 2014-2015 Canonical Limited.
#
# This file is part of charm-helpers.
#
# charm-helpers is free software: you can redistribute it and/or modify
# it under the terms of the GNU Lesser General Public License version 3 as
# published by the Free Software Foundation.
#
# charm-helpers is distributed in the hope that it will be useful,
# but WITHOUT ANY WARRANTY; without even the implied warranty of
# MERCHANTABILITY or FITNESS FOR A PARTICULAR PURPOSE.  See the
# GNU Lesser General Public License for more details.
#
# You should have received a copy of the GNU Lesser General Public License
# along with charm-helpers.  If not, see <http://www.gnu.org/licenses/>.

import glob
import re
import subprocess

from functools import partial

from charmhelpers.core.hookenv import unit_get
from charmhelpers.fetch import apt_install
from charmhelpers.core.hookenv import (
<<<<<<< HEAD
    log
=======
    config,
    log,
    INFO
)
from charmhelpers.core.host import (
    list_nics,
    get_nic_mtu,
    set_nic_mtu
>>>>>>> 85e4314c
)

try:
    import netifaces
except ImportError:
    apt_install('python-netifaces')
    import netifaces

try:
    import netaddr
except ImportError:
    apt_install('python-netaddr')
    import netaddr


def _validate_cidr(network):
    try:
        netaddr.IPNetwork(network)
    except (netaddr.core.AddrFormatError, ValueError):
        raise ValueError("Network (%s) is not in CIDR presentation format" %
                         network)


def no_ip_found_error_out(network):
    errmsg = ("No IP address found in network: %s" % network)
    raise ValueError(errmsg)


def get_address_in_network(network, fallback=None, fatal=False):
    """Get an IPv4 or IPv6 address within the network from the host.

    :param network (str): CIDR presentation format. For example,
        '192.168.1.0/24'.
    :param fallback (str): If no address is found, return fallback.
    :param fatal (boolean): If no address is found, fallback is not
        set and fatal is True then exit(1).
    """
    if network is None:
        if fallback is not None:
            return fallback

        if fatal:
            no_ip_found_error_out(network)
        else:
            return None

    _validate_cidr(network)
    network = netaddr.IPNetwork(network)
    for iface in netifaces.interfaces():
        addresses = netifaces.ifaddresses(iface)
        if network.version == 4 and netifaces.AF_INET in addresses:
            addr = addresses[netifaces.AF_INET][0]['addr']
            netmask = addresses[netifaces.AF_INET][0]['netmask']
            cidr = netaddr.IPNetwork("%s/%s" % (addr, netmask))
            if cidr in network:
                return str(cidr.ip)

        if network.version == 6 and netifaces.AF_INET6 in addresses:
            for addr in addresses[netifaces.AF_INET6]:
                if not addr['addr'].startswith('fe80'):
                    cidr = netaddr.IPNetwork("%s/%s" % (addr['addr'],
                                                        addr['netmask']))
                    if cidr in network:
                        return str(cidr.ip)

    if fallback is not None:
        return fallback

    if fatal:
        no_ip_found_error_out(network)

    return None


def is_ipv6(address):
    """Determine whether provided address is IPv6 or not."""
    try:
        address = netaddr.IPAddress(address)
    except netaddr.AddrFormatError:
        # probably a hostname - so not an address at all!
        return False

    return address.version == 6


def is_address_in_network(network, address):
    """
    Determine whether the provided address is within a network range.

    :param network (str): CIDR presentation format. For example,
        '192.168.1.0/24'.
    :param address: An individual IPv4 or IPv6 address without a net
        mask or subnet prefix. For example, '192.168.1.1'.
    :returns boolean: Flag indicating whether address is in network.
    """
    try:
        network = netaddr.IPNetwork(network)
    except (netaddr.core.AddrFormatError, ValueError):
        raise ValueError("Network (%s) is not in CIDR presentation format" %
                         network)

    try:
        address = netaddr.IPAddress(address)
    except (netaddr.core.AddrFormatError, ValueError):
        raise ValueError("Address (%s) is not in correct presentation format" %
                         address)

    if address in network:
        return True
    else:
        return False


def _get_for_address(address, key):
    """Retrieve an attribute of or the physical interface that
    the IP address provided could be bound to.

    :param address (str): An individual IPv4 or IPv6 address without a net
        mask or subnet prefix. For example, '192.168.1.1'.
    :param key: 'iface' for the physical interface name or an attribute
        of the configured interface, for example 'netmask'.
    :returns str: Requested attribute or None if address is not bindable.
    """
    address = netaddr.IPAddress(address)
    for iface in netifaces.interfaces():
        addresses = netifaces.ifaddresses(iface)
        if address.version == 4 and netifaces.AF_INET in addresses:
            addr = addresses[netifaces.AF_INET][0]['addr']
            netmask = addresses[netifaces.AF_INET][0]['netmask']
            network = netaddr.IPNetwork("%s/%s" % (addr, netmask))
            cidr = network.cidr
            if address in cidr:
                if key == 'iface':
                    return iface
                else:
                    return addresses[netifaces.AF_INET][0][key]

        if address.version == 6 and netifaces.AF_INET6 in addresses:
            for addr in addresses[netifaces.AF_INET6]:
                if not addr['addr'].startswith('fe80'):
                    network = netaddr.IPNetwork("%s/%s" % (addr['addr'],
                                                           addr['netmask']))
                    cidr = network.cidr
                    if address in cidr:
                        if key == 'iface':
                            return iface
                        elif key == 'netmask' and cidr:
                            return str(cidr).split('/')[1]
                        else:
                            return addr[key]

    return None


get_iface_for_address = partial(_get_for_address, key='iface')


get_netmask_for_address = partial(_get_for_address, key='netmask')


def format_ipv6_addr(address):
    """If address is IPv6, wrap it in '[]' otherwise return None.

    This is required by most configuration files when specifying IPv6
    addresses.
    """
    if is_ipv6(address):
        return "[%s]" % address

    return None


def get_iface_addr(iface='eth0', inet_type='AF_INET', inc_aliases=False,
                   fatal=True, exc_list=None):
    """Return the assigned IP address for a given interface, if any."""
    # Extract nic if passed /dev/ethX
    if '/' in iface:
        iface = iface.split('/')[-1]

    if not exc_list:
        exc_list = []

    try:
        inet_num = getattr(netifaces, inet_type)
    except AttributeError:
        raise Exception("Unknown inet type '%s'" % str(inet_type))

    interfaces = netifaces.interfaces()
    if inc_aliases:
        ifaces = []
        for _iface in interfaces:
            if iface == _iface or _iface.split(':')[0] == iface:
                ifaces.append(_iface)

        if fatal and not ifaces:
            raise Exception("Invalid interface '%s'" % iface)

        ifaces.sort()
    else:
        if iface not in interfaces:
            if fatal:
                raise Exception("Interface '%s' not found " % (iface))
            else:
                return []

        else:
            ifaces = [iface]

    addresses = []
    for netiface in ifaces:
        net_info = netifaces.ifaddresses(netiface)
        if inet_num in net_info:
            for entry in net_info[inet_num]:
                if 'addr' in entry and entry['addr'] not in exc_list:
                    addresses.append(entry['addr'])

    if fatal and not addresses:
        raise Exception("Interface '%s' doesn't have any %s addresses." %
                        (iface, inet_type))

    return sorted(addresses)


get_ipv4_addr = partial(get_iface_addr, inet_type='AF_INET')


def get_iface_from_addr(addr):
    """Work out on which interface the provided address is configured."""
    for iface in netifaces.interfaces():
        addresses = netifaces.ifaddresses(iface)
        for inet_type in addresses:
            for _addr in addresses[inet_type]:
                _addr = _addr['addr']
                # link local
                ll_key = re.compile("(.+)%.*")
                raw = re.match(ll_key, _addr)
                if raw:
                    _addr = raw.group(1)

                if _addr == addr:
                    log("Address '%s' is configured on iface '%s'" %
                        (addr, iface))
                    return iface

    msg = "Unable to infer net iface on which '%s' is configured" % (addr)
    raise Exception(msg)


def sniff_iface(f):
    """Ensure decorated function is called with a value for iface.

    If no iface provided, inject net iface inferred from unit private address.
    """
    def iface_sniffer(*args, **kwargs):
        if not kwargs.get('iface', None):
            kwargs['iface'] = get_iface_from_addr(unit_get('private-address'))

        return f(*args, **kwargs)

    return iface_sniffer


@sniff_iface
def get_ipv6_addr(iface=None, inc_aliases=False, fatal=True, exc_list=None,
                  dynamic_only=True):
    """Get assigned IPv6 address for a given interface.

    Returns list of addresses found. If no address found, returns empty list.

    If iface is None, we infer the current primary interface by doing a reverse
    lookup on the unit private-address.

    We currently only support scope global IPv6 addresses i.e. non-temporary
    addresses. If no global IPv6 address is found, return the first one found
    in the ipv6 address list.
    """
    addresses = get_iface_addr(iface=iface, inet_type='AF_INET6',
                               inc_aliases=inc_aliases, fatal=fatal,
                               exc_list=exc_list)

    if addresses:
        global_addrs = []
        for addr in addresses:
            key_scope_link_local = re.compile("^fe80::..(.+)%(.+)")
            m = re.match(key_scope_link_local, addr)
            if m:
                eui_64_mac = m.group(1)
                iface = m.group(2)
            else:
                global_addrs.append(addr)

        if global_addrs:
            # Make sure any found global addresses are not temporary
            cmd = ['ip', 'addr', 'show', iface]
            out = subprocess.check_output(cmd).decode('UTF-8')
            if dynamic_only:
                key = re.compile("inet6 (.+)/[0-9]+ scope global dynamic.*")
            else:
                key = re.compile("inet6 (.+)/[0-9]+ scope global.*")

            addrs = []
            for line in out.split('\n'):
                line = line.strip()
                m = re.match(key, line)
                if m and 'temporary' not in line:
                    # Return the first valid address we find
                    for addr in global_addrs:
                        if m.group(1) == addr:
                            if not dynamic_only or \
                                    m.group(1).endswith(eui_64_mac):
                                addrs.append(addr)

            if addrs:
                return addrs

    if fatal:
        raise Exception("Interface '%s' does not have a scope global "
                        "non-temporary ipv6 address." % iface)

    return []


def get_bridges(vnic_dir='/sys/devices/virtual/net'):
    """Return a list of bridges on the system."""
    b_regex = "%s/*/bridge" % vnic_dir
    return [x.replace(vnic_dir, '').split('/')[1] for x in glob.glob(b_regex)]


def get_bridge_nics(bridge, vnic_dir='/sys/devices/virtual/net'):
    """Return a list of nics comprising a given bridge on the system."""
    brif_regex = "%s/%s/brif/*" % (vnic_dir, bridge)
    return [x.split('/')[-1] for x in glob.glob(brif_regex)]


def is_bridge_member(nic):
    """Check if a given nic is a member of a bridge."""
    for bridge in get_bridges():
        if nic in get_bridge_nics(bridge):
            return True

<<<<<<< HEAD
    return False
=======
    return False


def configure_phy_nic_mtu(mng_ip=None):
    """Configure mtu for physical nic."""
    phy_nic_mtu = config('phy-nic-mtu')
    if phy_nic_mtu >= 1500:
        phy_nic = None
        if mng_ip is None:
            mng_ip = unit_get('private-address')
        for nic in list_nics(['eth', 'bond', 'br']):
            if mng_ip in get_ipv4_addr(nic, fatal=False):
                phy_nic = nic
                # need to find the associated phy nic for bridge
                if nic.startswith('br'):
                    for brnic in get_bridge_nics(nic):
                        if brnic.startswith('eth') or brnic.startswith('bond'):
                            phy_nic = brnic
                            break
                break
        if phy_nic is not None and phy_nic_mtu != get_nic_mtu(phy_nic):
            set_nic_mtu(phy_nic, str(phy_nic_mtu), persistence=True)
            log('set mtu={} for phy_nic={}'
                .format(phy_nic_mtu, phy_nic), level=INFO)
>>>>>>> 85e4314c
<|MERGE_RESOLUTION|>--- conflicted
+++ resolved
@@ -23,9 +23,6 @@
 from charmhelpers.core.hookenv import unit_get
 from charmhelpers.fetch import apt_install
 from charmhelpers.core.hookenv import (
-<<<<<<< HEAD
-    log
-=======
     config,
     log,
     INFO
@@ -34,7 +31,6 @@
     list_nics,
     get_nic_mtu,
     set_nic_mtu
->>>>>>> 85e4314c
 )
 
 try:
@@ -375,9 +371,6 @@
         if nic in get_bridge_nics(bridge):
             return True
 
-<<<<<<< HEAD
-    return False
-=======
     return False
 
 
@@ -401,5 +394,4 @@
         if phy_nic is not None and phy_nic_mtu != get_nic_mtu(phy_nic):
             set_nic_mtu(phy_nic, str(phy_nic_mtu), persistence=True)
             log('set mtu={} for phy_nic={}'
-                .format(phy_nic_mtu, phy_nic), level=INFO)
->>>>>>> 85e4314c
+                .format(phy_nic_mtu, phy_nic), level=INFO)