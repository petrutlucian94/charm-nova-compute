#!/usr/bin/python

# Common python helper functions used for OpenStack charms.
from collections import OrderedDict
from functools import wraps

import subprocess
import json
import os
import socket
import sys

import six
<<<<<<< HEAD
=======
import yaml
>>>>>>> 938a1c66

from charmhelpers.core.hookenv import (
    config,
    log as juju_log,
    charm_dir,
    INFO,
    relation_ids,
    relation_set
)

from charmhelpers.contrib.storage.linux.lvm import (
    deactivate_lvm_volume_group,
    is_lvm_physical_volume,
    remove_lvm_physical_volume,
)

from charmhelpers.contrib.network.ip import (
    get_ipv6_addr
)

from charmhelpers.core.host import lsb_release, mounts, umount
from charmhelpers.fetch import apt_install, apt_cache, install_remote
from charmhelpers.contrib.python.packages import pip_install
from charmhelpers.contrib.storage.linux.utils import is_block_device, zap_disk
from charmhelpers.contrib.storage.linux.loopback import ensure_loopback_device

CLOUD_ARCHIVE_URL = "http://ubuntu-cloud.archive.canonical.com/ubuntu"
CLOUD_ARCHIVE_KEY_ID = '5EDB1B62EC4926EA'

DISTRO_PROPOSED = ('deb http://archive.ubuntu.com/ubuntu/ %s-proposed '
                   'restricted main multiverse universe')


UBUNTU_OPENSTACK_RELEASE = OrderedDict([
    ('oneiric', 'diablo'),
    ('precise', 'essex'),
    ('quantal', 'folsom'),
    ('raring', 'grizzly'),
    ('saucy', 'havana'),
    ('trusty', 'icehouse'),
    ('utopic', 'juno'),
])


OPENSTACK_CODENAMES = OrderedDict([
    ('2011.2', 'diablo'),
    ('2012.1', 'essex'),
    ('2012.2', 'folsom'),
    ('2013.1', 'grizzly'),
    ('2013.2', 'havana'),
    ('2014.1', 'icehouse'),
    ('2014.2', 'juno'),
])

# The ugly duckling
SWIFT_CODENAMES = OrderedDict([
    ('1.4.3', 'diablo'),
    ('1.4.8', 'essex'),
    ('1.7.4', 'folsom'),
    ('1.8.0', 'grizzly'),
    ('1.7.7', 'grizzly'),
    ('1.7.6', 'grizzly'),
    ('1.10.0', 'havana'),
    ('1.9.1', 'havana'),
    ('1.9.0', 'havana'),
    ('1.13.1', 'icehouse'),
    ('1.13.0', 'icehouse'),
    ('1.12.0', 'icehouse'),
    ('1.11.0', 'icehouse'),
    ('2.0.0', 'juno'),
    ('2.1.0', 'juno'),
    ('2.2.0', 'juno'),
])

DEFAULT_LOOPBACK_SIZE = '5G'


def error_out(msg):
    juju_log("FATAL ERROR: %s" % msg, level='ERROR')
    sys.exit(1)


def get_os_codename_install_source(src):
    '''Derive OpenStack release codename from a given installation source.'''
    ubuntu_rel = lsb_release()['DISTRIB_CODENAME']
    rel = ''
    if src is None:
        return rel
    if src in ['distro', 'distro-proposed']:
        try:
            rel = UBUNTU_OPENSTACK_RELEASE[ubuntu_rel]
        except KeyError:
            e = 'Could not derive openstack release for '\
                'this Ubuntu release: %s' % ubuntu_rel
            error_out(e)
        return rel

    if src.startswith('cloud:'):
        ca_rel = src.split(':')[1]
        ca_rel = ca_rel.split('%s-' % ubuntu_rel)[1].split('/')[0]
        return ca_rel

    # Best guess match based on deb string provided
    if src.startswith('deb') or src.startswith('ppa'):
        for k, v in six.iteritems(OPENSTACK_CODENAMES):
            if v in src:
                return v


def get_os_version_install_source(src):
    codename = get_os_codename_install_source(src)
    return get_os_version_codename(codename)


def get_os_codename_version(vers):
    '''Determine OpenStack codename from version number.'''
    try:
        return OPENSTACK_CODENAMES[vers]
    except KeyError:
        e = 'Could not determine OpenStack codename for version %s' % vers
        error_out(e)


def get_os_version_codename(codename):
    '''Determine OpenStack version number from codename.'''
    for k, v in six.iteritems(OPENSTACK_CODENAMES):
        if v == codename:
            return k
    e = 'Could not derive OpenStack version for '\
        'codename: %s' % codename
    error_out(e)


def get_os_codename_package(package, fatal=True):
    '''Derive OpenStack release codename from an installed package.'''
    import apt_pkg as apt

    cache = apt_cache()

    try:
        pkg = cache[package]
    except:
        if not fatal:
            return None
        # the package is unknown to the current apt cache.
        e = 'Could not determine version of package with no installation '\
            'candidate: %s' % package
        error_out(e)

    if not pkg.current_ver:
        if not fatal:
            return None
        # package is known, but no version is currently installed.
        e = 'Could not determine version of uninstalled package: %s' % package
        error_out(e)

    vers = apt.upstream_version(pkg.current_ver.ver_str)

    try:
        if 'swift' in pkg.name:
            swift_vers = vers[:5]
            if swift_vers not in SWIFT_CODENAMES:
                # Deal with 1.10.0 upward
                swift_vers = vers[:6]
            return SWIFT_CODENAMES[swift_vers]
        else:
            vers = vers[:6]
            return OPENSTACK_CODENAMES[vers]
    except KeyError:
        e = 'Could not determine OpenStack codename for version %s' % vers
        error_out(e)


def get_os_version_package(pkg, fatal=True):
    '''Derive OpenStack version number from an installed package.'''
    codename = get_os_codename_package(pkg, fatal=fatal)

    if not codename:
        return None

    if 'swift' in pkg:
        vers_map = SWIFT_CODENAMES
    else:
        vers_map = OPENSTACK_CODENAMES

    for version, cname in six.iteritems(vers_map):
        if cname == codename:
            return version
    # e = "Could not determine OpenStack version for package: %s" % pkg
    # error_out(e)


os_rel = None


def os_release(package, base='essex'):
    '''
    Returns OpenStack release codename from a cached global.
    If the codename can not be determined from either an installed package or
    the installation source, the earliest release supported by the charm should
    be returned.
    '''
    global os_rel
    if os_rel:
        return os_rel
    os_rel = (get_os_codename_package(package, fatal=False) or
              get_os_codename_install_source(config('openstack-origin')) or
              base)
    return os_rel


def import_key(keyid):
    cmd = "apt-key adv --keyserver hkp://keyserver.ubuntu.com:80 " \
          "--recv-keys %s" % keyid
    try:
        subprocess.check_call(cmd.split(' '))
    except subprocess.CalledProcessError:
        error_out("Error importing repo key %s" % keyid)


def configure_installation_source(rel):
    '''Configure apt installation source.'''
    if rel == 'distro':
        return
    elif rel == 'distro-proposed':
        ubuntu_rel = lsb_release()['DISTRIB_CODENAME']
        with open('/etc/apt/sources.list.d/juju_deb.list', 'w') as f:
            f.write(DISTRO_PROPOSED % ubuntu_rel)
    elif rel[:4] == "ppa:":
        src = rel
        subprocess.check_call(["add-apt-repository", "-y", src])
    elif rel[:3] == "deb":
        l = len(rel.split('|'))
        if l == 2:
            src, key = rel.split('|')
            juju_log("Importing PPA key from keyserver for %s" % src)
            import_key(key)
        elif l == 1:
            src = rel
        with open('/etc/apt/sources.list.d/juju_deb.list', 'w') as f:
            f.write(src)
    elif rel[:6] == 'cloud:':
        ubuntu_rel = lsb_release()['DISTRIB_CODENAME']
        rel = rel.split(':')[1]
        u_rel = rel.split('-')[0]
        ca_rel = rel.split('-')[1]

        if u_rel != ubuntu_rel:
            e = 'Cannot install from Cloud Archive pocket %s on this Ubuntu '\
                'version (%s)' % (ca_rel, ubuntu_rel)
            error_out(e)

        if 'staging' in ca_rel:
            # staging is just a regular PPA.
            os_rel = ca_rel.split('/')[0]
            ppa = 'ppa:ubuntu-cloud-archive/%s-staging' % os_rel
            cmd = 'add-apt-repository -y %s' % ppa
            subprocess.check_call(cmd.split(' '))
            return

        # map charm config options to actual archive pockets.
        pockets = {
            'folsom': 'precise-updates/folsom',
            'folsom/updates': 'precise-updates/folsom',
            'folsom/proposed': 'precise-proposed/folsom',
            'grizzly': 'precise-updates/grizzly',
            'grizzly/updates': 'precise-updates/grizzly',
            'grizzly/proposed': 'precise-proposed/grizzly',
            'havana': 'precise-updates/havana',
            'havana/updates': 'precise-updates/havana',
            'havana/proposed': 'precise-proposed/havana',
            'icehouse': 'precise-updates/icehouse',
            'icehouse/updates': 'precise-updates/icehouse',
            'icehouse/proposed': 'precise-proposed/icehouse',
            'juno': 'trusty-updates/juno',
            'juno/updates': 'trusty-updates/juno',
            'juno/proposed': 'trusty-proposed/juno',
        }

        try:
            pocket = pockets[ca_rel]
        except KeyError:
            e = 'Invalid Cloud Archive release specified: %s' % rel
            error_out(e)

        src = "deb %s %s main" % (CLOUD_ARCHIVE_URL, pocket)
        apt_install('ubuntu-cloud-keyring', fatal=True)

        with open('/etc/apt/sources.list.d/cloud-archive.list', 'w') as f:
            f.write(src)
    else:
        error_out("Invalid openstack-release specified: %s" % rel)


def save_script_rc(script_path="scripts/scriptrc", **env_vars):
    """
    Write an rc file in the charm-delivered directory containing
    exported environment variables provided by env_vars. Any charm scripts run
    outside the juju hook environment can source this scriptrc to obtain
    updated config information necessary to perform health checks or
    service changes.
    """
    juju_rc_path = "%s/%s" % (charm_dir(), script_path)
    if not os.path.exists(os.path.dirname(juju_rc_path)):
        os.mkdir(os.path.dirname(juju_rc_path))
    with open(juju_rc_path, 'wb') as rc_script:
        rc_script.write(
            "#!/bin/bash\n")
        [rc_script.write('export %s=%s\n' % (u, p))
         for u, p in six.iteritems(env_vars) if u != "script_path"]


def openstack_upgrade_available(package):
    """
    Determines if an OpenStack upgrade is available from installation
    source, based on version of installed package.

    :param package: str: Name of installed package.

    :returns: bool:    : Returns True if configured installation source offers
                         a newer version of package.

    """

    import apt_pkg as apt
    src = config('openstack-origin')
    cur_vers = get_os_version_package(package)
    available_vers = get_os_version_install_source(src)
    apt.init()
    return apt.version_compare(available_vers, cur_vers) == 1


def ensure_block_device(block_device):
    '''
    Confirm block_device, create as loopback if necessary.

    :param block_device: str: Full path of block device to ensure.

    :returns: str: Full path of ensured block device.
    '''
    _none = ['None', 'none', None]
    if (block_device in _none):
        error_out('prepare_storage(): Missing required input: block_device=%s.'
                  % block_device)

    if block_device.startswith('/dev/'):
        bdev = block_device
    elif block_device.startswith('/'):
        _bd = block_device.split('|')
        if len(_bd) == 2:
            bdev, size = _bd
        else:
            bdev = block_device
            size = DEFAULT_LOOPBACK_SIZE
        bdev = ensure_loopback_device(bdev, size)
    else:
        bdev = '/dev/%s' % block_device

    if not is_block_device(bdev):
        error_out('Failed to locate valid block device at %s' % bdev)

    return bdev


def clean_storage(block_device):
    '''
    Ensures a block device is clean.  That is:
        - unmounted
        - any lvm volume groups are deactivated
        - any lvm physical device signatures removed
        - partition table wiped

    :param block_device: str: Full path to block device to clean.
    '''
    for mp, d in mounts():
        if d == block_device:
            juju_log('clean_storage(): %s is mounted @ %s, unmounting.' %
                     (d, mp), level=INFO)
            umount(mp, persist=True)

    if is_lvm_physical_volume(block_device):
        deactivate_lvm_volume_group(block_device)
        remove_lvm_physical_volume(block_device)
    else:
        zap_disk(block_device)


def is_ip(address):
    """
    Returns True if address is a valid IP address.
    """
    try:
        # Test to see if already an IPv4 address
        socket.inet_aton(address)
        return True
    except socket.error:
        return False


def ns_query(address):
    try:
        import dns.resolver
    except ImportError:
        apt_install('python-dnspython')
        import dns.resolver

    if isinstance(address, dns.name.Name):
        rtype = 'PTR'
    elif isinstance(address, six.string_types):
        rtype = 'A'
    else:
        return None

    answers = dns.resolver.query(address, rtype)
    if answers:
        return str(answers[0])
    return None


def get_host_ip(hostname):
    """
    Resolves the IP for a given hostname, or returns
    the input if it is already an IP.
    """
    if is_ip(hostname):
        return hostname

    return ns_query(hostname)


def get_hostname(address, fqdn=True):
    """
    Resolves hostname for given IP, or returns the input
    if it is already a hostname.
    """
    if is_ip(address):
        try:
            import dns.reversename
        except ImportError:
            apt_install('python-dnspython')
            import dns.reversename

        rev = dns.reversename.from_address(address)
        result = ns_query(rev)
        if not result:
            return None
    else:
        result = address

    if fqdn:
        # strip trailing .
        if result.endswith('.'):
            return result[:-1]
        else:
            return result
    else:
        return result.split('.')[0]


def get_matchmaker_map(mm_file='/etc/oslo/matchmaker_ring.json'):
    mm_map = {}
    if os.path.isfile(mm_file):
        with open(mm_file, 'r') as f:
            mm_map = json.load(f)
    return mm_map


def sync_db_with_multi_ipv6_addresses(database, database_user,
                                      relation_prefix=None):
    hosts = get_ipv6_addr(dynamic_only=False)

    kwargs = {'database': database,
              'username': database_user,
              'hostname': json.dumps(hosts)}

    if relation_prefix:
        for key in list(kwargs.keys()):
            kwargs["%s_%s" % (relation_prefix, key)] = kwargs[key]
            del kwargs[key]

    for rid in relation_ids('shared-db'):
        relation_set(relation_id=rid, **kwargs)


def os_requires_version(ostack_release, pkg):
    """
    Decorator for hook to specify minimum supported release
    """
    def wrap(f):
        @wraps(f)
        def wrapped_f(*args):
            if os_release(pkg) < ostack_release:
                raise Exception("This hook is not supported on releases"
                                " before %s" % ostack_release)
            f(*args)
        return wrapped_f
<<<<<<< HEAD
    return wrap
=======
    return wrap


def git_install_requested():
    """Returns true if openstack-origin-git is specified."""
    return config('openstack-origin-git') != "None"


requirements_dir = None


def git_clone_and_install(file_name, core_project):
    """Clone/install all OpenStack repos specified in yaml config file."""
    global requirements_dir

    if file_name == "None":
        return

    yaml_file = os.path.join(charm_dir(), file_name)

    # clone/install the requirements project first
    installed = _git_clone_and_install_subset(yaml_file,
                                              whitelist=['requirements'])
    if 'requirements' not in installed:
        error_out('requirements git repository must be specified')

    # clone/install all other projects except requirements and the core project
    blacklist = ['requirements', core_project]
    _git_clone_and_install_subset(yaml_file, blacklist=blacklist,
                                  update_requirements=True)

    # clone/install the core project
    whitelist = [core_project]
    installed = _git_clone_and_install_subset(yaml_file, whitelist=whitelist,
                                              update_requirements=True)
    if core_project not in installed:
        error_out('{} git repository must be specified'.format(core_project))


def _git_clone_and_install_subset(yaml_file, whitelist=[], blacklist=[],
                                  update_requirements=False):
    """Clone/install subset of OpenStack repos specified in yaml config file."""
    global requirements_dir
    installed = []

    with open(yaml_file, 'r') as fd:
        projects = yaml.load(fd)
        for proj, val in projects.items():
            # The project subset is chosen based on the following 3 rules:
            # 1) If project is in blacklist, we don't clone/install it, period.
            # 2) If whitelist is empty, we clone/install everything else.
            # 3) If whitelist is not empty, we clone/install everything in the
            #    whitelist.
            if proj in blacklist:
                continue
            if whitelist and proj not in whitelist:
                continue
            repo = val['repository']
            branch = val['branch']
            repo_dir = _git_clone_and_install_single(repo, branch,
                                                     update_requirements)
            if proj == 'requirements':
                requirements_dir = repo_dir
            installed.append(proj)
    return installed


def _git_clone_and_install_single(repo, branch, update_requirements=False):
    """Clone and install a single git repository."""
    dest_parent_dir = "/mnt/openstack-git/"
    dest_dir = os.path.join(dest_parent_dir, os.path.basename(repo))

    if not os.path.exists(dest_parent_dir):
        juju_log('Host dir not mounted at {}. '
                 'Creating directory there instead.'.format(dest_parent_dir))
        os.mkdir(dest_parent_dir)

    if not os.path.exists(dest_dir):
        juju_log('Cloning git repo: {}, branch: {}'.format(repo, branch))
        repo_dir = install_remote(repo, dest=dest_parent_dir, branch=branch)
    else:
        repo_dir = dest_dir

    if update_requirements:
        if not requirements_dir:
            error_out('requirements repo must be cloned before '
                      'updating from global requirements.')
        _git_update_requirements(repo_dir, requirements_dir)

    juju_log('Installing git repo from dir: {}'.format(repo_dir))
    pip_install(repo_dir)

    return repo_dir


def _git_update_requirements(package_dir, reqs_dir):
    """Update from global requirements.

       Update an OpenStack git directory's requirements.txt and
       test-requirements.txt from global-requirements.txt."""
    orig_dir = os.getcwd()
    os.chdir(reqs_dir)
    cmd = "python update.py {}".format(package_dir)
    try:
        subprocess.check_call(cmd.split(' '))
    except subprocess.CalledProcessError:
        package = os.path.basename(package_dir)
        error_out("Error updating {} from global-requirements.txt".format(package))
    os.chdir(orig_dir)
>>>>>>> 938a1c66
<|MERGE_RESOLUTION|>--- conflicted
+++ resolved
@@ -11,10 +11,7 @@
 import sys
 
 import six
-<<<<<<< HEAD
-=======
 import yaml
->>>>>>> 938a1c66
 
 from charmhelpers.core.hookenv import (
     config,
@@ -511,9 +508,6 @@
                                 " before %s" % ostack_release)
             f(*args)
         return wrapped_f
-<<<<<<< HEAD
-    return wrap
-=======
     return wrap
 
 
@@ -622,5 +616,4 @@
     except subprocess.CalledProcessError:
         package = os.path.basename(package_dir)
         error_out("Error updating {} from global-requirements.txt".format(package))
-    os.chdir(orig_dir)
->>>>>>> 938a1c66
+    os.chdir(orig_dir)