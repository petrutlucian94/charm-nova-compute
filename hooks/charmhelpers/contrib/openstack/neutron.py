--- conflicted
+++ resolved
@@ -160,26 +160,27 @@
                                 'neutron-plugin-cisco'],
             'server_services': ['neutron-server']
         },
-<<<<<<< HEAD
         'vsp': {
             'config': '/etc/neutron/plugins/nuage/nuage_plugin.ini',
             'driver': 'neutron.plugins.nuage.plugin.NuagePlugin',
-=======
+            'contexts': [
+                context.SharedDBContext(user=config('neutron-database-user'),
+                                        database=config('neutron-database'),
+                                        relation_prefix='neutron',
+                                        ssl_dir=NEUTRON_CONF_DIR)],
+            'services': [],
+            'packages': [],
+            'server_packages': ['neutron-server',
+                                'neutron-plugin-nuage'],
+            'server_services': ['neutron-server']
         'Calico': {
             'config': '/etc/neutron/plugins/ml2/ml2_conf.ini',
             'driver': 'neutron.plugins.ml2.plugin.Ml2Plugin',
->>>>>>> 8a9b9355
-            'contexts': [
-                context.SharedDBContext(user=config('neutron-database-user'),
-                                        database=config('neutron-database'),
-                                        relation_prefix='neutron',
-                                        ssl_dir=NEUTRON_CONF_DIR)],
-<<<<<<< HEAD
-            'services': [],
-            'packages': [],
-            'server_packages': ['neutron-server',
-                                'neutron-plugin-nuage'],
-=======
+            'contexts': [
+                context.SharedDBContext(user=config('neutron-database-user'),
+                                        database=config('neutron-database'),
+                                        relation_prefix='neutron',
+                                        ssl_dir=NEUTRON_CONF_DIR)],
             'services': ['calico-felix',
                          'bird',
                          'neutron-dhcp-agent',
@@ -190,7 +191,6 @@
                           'neutron-dhcp-agent',
                           'nova-api-metadata']],
             'server_packages': ['neutron-server', 'calico-control'],
->>>>>>> 8a9b9355
             'server_services': ['neutron-server']
         }
     }
