--- conflicted
+++ resolved
@@ -152,11 +152,6 @@
                                         database=config('neutron-database'),
                                         relation_prefix='neutron',
                                         ssl_dir=NEUTRON_CONF_DIR)],
-<<<<<<< HEAD
-            'services': ['calico-compute', 'bird', 'neutron-dhcp-agent'],
-            'packages': [[headers_package()] + determine_dkms_package(),
-                         ['calico-compute', 'bird', 'neutron-dhcp-agent']],
-=======
             'services': ['calico-felix',
                          'bird',
                          'neutron-dhcp-agent',
@@ -166,7 +161,6 @@
                           'bird',
                           'neutron-dhcp-agent',
                           'nova-api-metadata']],
->>>>>>> 13025d7c
             'server_packages': ['neutron-server', 'calico-control'],
             'server_services': ['neutron-server']
         }
