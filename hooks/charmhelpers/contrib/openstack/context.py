import json
import os
import time
from base64 import b64decode
from subprocess import check_call

import six

from charmhelpers.fetch import (
    apt_install,
    filter_installed_packages,
)
from charmhelpers.core.hookenv import (
    config,
    is_relation_made,
    local_unit,
    log,
    relation_get,
    relation_ids,
    related_units,
    relation_set,
    unit_get,
    unit_private_ip,
    charm_name,
    DEBUG,
    INFO,
    WARNING,
    ERROR,
)

from charmhelpers.core.sysctl import create as sysctl_create

from charmhelpers.core.host import (
    mkdir,
    write_file,
)
from charmhelpers.contrib.hahelpers.cluster import (
    determine_apache_port,
    determine_api_port,
    https,
    is_clustered,
)
from charmhelpers.contrib.hahelpers.apache import (
    get_cert,
    get_ca_cert,
    install_ca_cert,
)
from charmhelpers.contrib.openstack.neutron import (
    neutron_plugin_attribute,
)
from charmhelpers.contrib.network.ip import (
    get_address_in_network,
    get_ipv6_addr,
    get_netmask_for_address,
    format_ipv6_addr,
    is_address_in_network,
)
from charmhelpers.contrib.openstack.utils import get_host_ip

from charmhelpers.contrib.openstack.utils import (
    get_host_ip,
)
CA_CERT_PATH = '/usr/local/share/ca-certificates/keystone_juju_ca_cert.crt'
ADDRESS_TYPES = ['admin', 'internal', 'public']


class OSContextError(Exception):
    pass


def ensure_packages(packages):
    """Install but do not upgrade required plugin packages."""
    required = filter_installed_packages(packages)
    if required:
        apt_install(required, fatal=True)


def context_complete(ctxt):
    _missing = []
    for k, v in six.iteritems(ctxt):
        if v is None or v == '':
            _missing.append(k)

    if _missing:
        log('Missing required data: %s' % ' '.join(_missing), level=INFO)
        return False

    return True


def config_flags_parser(config_flags):
    """Parses config flags string into dict.

    The provided config_flags string may be a list of comma-separated values
    which themselves may be comma-separated list of values.
    """
    if config_flags.find('==') >= 0:
        log("config_flags is not in expected format (key=value)", level=ERROR)
        raise OSContextError

    # strip the following from each value.
    post_strippers = ' ,'
    # we strip any leading/trailing '=' or ' ' from the string then
    # split on '='.
    split = config_flags.strip(' =').split('=')
    limit = len(split)
    flags = {}
    for i in range(0, limit - 1):
        current = split[i]
        next = split[i + 1]
        vindex = next.rfind(',')
        if (i == limit - 2) or (vindex < 0):
            value = next
        else:
            value = next[:vindex]

        if i == 0:
            key = current
        else:
            # if this not the first entry, expect an embedded key.
            index = current.rfind(',')
            if index < 0:
                log("Invalid config value(s) at index %s" % (i), level=ERROR)
                raise OSContextError
            key = current[index + 1:]

        # Add to collection.
        flags[key.strip(post_strippers)] = value.rstrip(post_strippers)

    return flags


class OSContextGenerator(object):
    """Base class for all context generators."""
    interfaces = []

    def __call__(self):
        raise NotImplementedError


class SharedDBContext(OSContextGenerator):
    interfaces = ['shared-db']

    def __init__(self,
                 database=None, user=None, relation_prefix=None, ssl_dir=None):
        """Allows inspecting relation for settings prefixed with
        relation_prefix. This is useful for parsing access for multiple
        databases returned via the shared-db interface (eg, nova_password,
        quantum_password)
        """
        self.relation_prefix = relation_prefix
        self.database = database
        self.user = user
        self.ssl_dir = ssl_dir

    def __call__(self):
        self.database = self.database or config('database')
        self.user = self.user or config('database-user')
        if None in [self.database, self.user]:
            log("Could not generate shared_db context. Missing required charm "
                "config options. (database name and user)", level=ERROR)
            raise OSContextError

        ctxt = {}

        # NOTE(jamespage) if mysql charm provides a network upon which
        # access to the database should be made, reconfigure relation
        # with the service units local address and defer execution
        access_network = relation_get('access-network')
        if access_network is not None:
            if self.relation_prefix is not None:
                hostname_key = "{}_hostname".format(self.relation_prefix)
            else:
                hostname_key = "hostname"
            access_hostname = get_address_in_network(access_network,
                                                     unit_get('private-address'))
            set_hostname = relation_get(attribute=hostname_key,
                                        unit=local_unit())
            if set_hostname != access_hostname:
                relation_set(relation_settings={hostname_key: access_hostname})
                return ctxt  # Defer any further hook execution for now....

        password_setting = 'password'
        if self.relation_prefix:
            password_setting = self.relation_prefix + '_password'

        for rid in relation_ids('shared-db'):
            for unit in related_units(rid):
                rdata = relation_get(rid=rid, unit=unit)
                host = rdata.get('db_host')
                host = format_ipv6_addr(host) or host
                ctxt = {
                    'database_host': host,
                    'database': self.database,
                    'database_user': self.user,
                    'database_password': rdata.get(password_setting),
                    'database_type': 'mysql'
                }
                if context_complete(ctxt):
                    db_ssl(rdata, ctxt, self.ssl_dir)
                    return ctxt
        return {}


class PostgresqlDBContext(OSContextGenerator):
    interfaces = ['pgsql-db']

    def __init__(self, database=None):
        self.database = database

    def __call__(self):
        self.database = self.database or config('database')
        if self.database is None:
            log('Could not generate postgresql_db context. Missing required '
                'charm config options. (database name)', level=ERROR)
            raise OSContextError

        ctxt = {}
        for rid in relation_ids(self.interfaces[0]):
            for unit in related_units(rid):
                rel_host = relation_get('host', rid=rid, unit=unit)
                rel_user = relation_get('user', rid=rid, unit=unit)
                rel_passwd = relation_get('password', rid=rid, unit=unit)
                ctxt = {'database_host': rel_host,
                        'database': self.database,
                        'database_user': rel_user,
                        'database_password': rel_passwd,
                        'database_type': 'postgresql'}
                if context_complete(ctxt):
                    return ctxt

        return {}


def db_ssl(rdata, ctxt, ssl_dir):
    if 'ssl_ca' in rdata and ssl_dir:
        ca_path = os.path.join(ssl_dir, 'db-client.ca')
        with open(ca_path, 'w') as fh:
            fh.write(b64decode(rdata['ssl_ca']))

        ctxt['database_ssl_ca'] = ca_path
    elif 'ssl_ca' in rdata:
        log("Charm not setup for ssl support but ssl ca found", level=INFO)
        return ctxt

    if 'ssl_cert' in rdata:
        cert_path = os.path.join(
            ssl_dir, 'db-client.cert')
        if not os.path.exists(cert_path):
            log("Waiting 1m for ssl client cert validity", level=INFO)
            time.sleep(60)

        with open(cert_path, 'w') as fh:
            fh.write(b64decode(rdata['ssl_cert']))

        ctxt['database_ssl_cert'] = cert_path
        key_path = os.path.join(ssl_dir, 'db-client.key')
        with open(key_path, 'w') as fh:
            fh.write(b64decode(rdata['ssl_key']))

        ctxt['database_ssl_key'] = key_path

    return ctxt


class IdentityServiceContext(OSContextGenerator):
    interfaces = ['identity-service']

    def __call__(self):
        log('Generating template context for identity-service', level=DEBUG)
        ctxt = {}
        for rid in relation_ids('identity-service'):
            for unit in related_units(rid):
                rdata = relation_get(rid=rid, unit=unit)
                serv_host = rdata.get('service_host')
                serv_host = format_ipv6_addr(serv_host) or serv_host
                auth_host = rdata.get('auth_host')
                auth_host = format_ipv6_addr(auth_host) or auth_host
                svc_protocol = rdata.get('service_protocol') or 'http'
                auth_protocol = rdata.get('auth_protocol') or 'http'
                ctxt = {'service_port': rdata.get('service_port'),
                        'service_host': serv_host,
                        'auth_host': auth_host,
                        'auth_port': rdata.get('auth_port'),
                        'admin_tenant_name': rdata.get('service_tenant'),
                        'admin_user': rdata.get('service_username'),
                        'admin_password': rdata.get('service_password'),
                        'service_protocol': svc_protocol,
                        'auth_protocol': auth_protocol}
                if context_complete(ctxt):
                    # NOTE(jamespage) this is required for >= icehouse
                    # so a missing value just indicates keystone needs
                    # upgrading
                    ctxt['admin_tenant_id'] = rdata.get('service_tenant_id')
                    return ctxt

        return {}


class AMQPContext(OSContextGenerator):

    def __init__(self, ssl_dir=None, rel_name='amqp', relation_prefix=None):
        self.ssl_dir = ssl_dir
        self.rel_name = rel_name
        self.relation_prefix = relation_prefix
        self.interfaces = [rel_name]

    def __call__(self):
        log('Generating template context for amqp', level=DEBUG)
        conf = config()
        if self.relation_prefix:
            user_setting = '%s-rabbit-user' % (self.relation_prefix)
            vhost_setting = '%s-rabbit-vhost' % (self.relation_prefix)
        else:
            user_setting = 'rabbit-user'
            vhost_setting = 'rabbit-vhost'

        try:
            username = conf[user_setting]
            vhost = conf[vhost_setting]
        except KeyError as e:
            log('Could not generate shared_db context. Missing required charm '
                'config options: %s.' % e, level=ERROR)
            raise OSContextError

        ctxt = {}
        for rid in relation_ids(self.rel_name):
            ha_vip_only = False
            for unit in related_units(rid):
                if relation_get('clustered', rid=rid, unit=unit):
                    ctxt['clustered'] = True
                    vip = relation_get('vip', rid=rid, unit=unit)
                    vip = format_ipv6_addr(vip) or vip
                    ctxt['rabbitmq_host'] = vip
                else:
                    host = relation_get('private-address', rid=rid, unit=unit)
                    host = format_ipv6_addr(host) or host
                    ctxt['rabbitmq_host'] = host

                ctxt.update({
                    'rabbitmq_user': username,
                    'rabbitmq_password': relation_get('password', rid=rid,
                                                      unit=unit),
                    'rabbitmq_virtual_host': vhost,
                })

                ssl_port = relation_get('ssl_port', rid=rid, unit=unit)
                if ssl_port:
                    ctxt['rabbit_ssl_port'] = ssl_port

                ssl_ca = relation_get('ssl_ca', rid=rid, unit=unit)
                if ssl_ca:
                    ctxt['rabbit_ssl_ca'] = ssl_ca

                if relation_get('ha_queues', rid=rid, unit=unit) is not None:
                    ctxt['rabbitmq_ha_queues'] = True

                ha_vip_only = relation_get('ha-vip-only',
                                           rid=rid, unit=unit) is not None

                if context_complete(ctxt):
                    if 'rabbit_ssl_ca' in ctxt:
                        if not self.ssl_dir:
                            log("Charm not setup for ssl support but ssl ca "
                                "found", level=INFO)
                            break

                        ca_path = os.path.join(
                            self.ssl_dir, 'rabbit-client-ca.pem')
                        with open(ca_path, 'w') as fh:
                            fh.write(b64decode(ctxt['rabbit_ssl_ca']))
                            ctxt['rabbit_ssl_ca'] = ca_path

                    # Sufficient information found = break out!
                    break

            # Used for active/active rabbitmq >= grizzly
            if (('clustered' not in ctxt or ha_vip_only) and
                    len(related_units(rid)) > 1):
                rabbitmq_hosts = []
                for unit in related_units(rid):
                    host = relation_get('private-address', rid=rid, unit=unit)
                    host = format_ipv6_addr(host) or host
                    rabbitmq_hosts.append(host)

                ctxt['rabbitmq_hosts'] = ','.join(sorted(rabbitmq_hosts))

        if not context_complete(ctxt):
            return {}

        return ctxt


class CephContext(OSContextGenerator):
    """Generates context for /etc/ceph/ceph.conf templates."""
    interfaces = ['ceph']

    def __call__(self):
        if not relation_ids('ceph'):
            return {}

        log('Generating template context for ceph', level=DEBUG)
        mon_hosts = []
        auth = None
        key = None
        use_syslog = str(config('use-syslog')).lower()
        for rid in relation_ids('ceph'):
            for unit in related_units(rid):
                auth = relation_get('auth', rid=rid, unit=unit)
                key = relation_get('key', rid=rid, unit=unit)
                ceph_pub_addr = relation_get('ceph-public-address', rid=rid,
                                             unit=unit)
                unit_priv_addr = relation_get('private-address', rid=rid,
                                              unit=unit)
                ceph_addr = ceph_pub_addr or unit_priv_addr
                ceph_addr = format_ipv6_addr(ceph_addr) or ceph_addr
                mon_hosts.append(ceph_addr)

        ctxt = {'mon_hosts': ' '.join(sorted(mon_hosts)),
                'auth': auth,
                'key': key,
                'use_syslog': use_syslog}

        if not os.path.isdir('/etc/ceph'):
            os.mkdir('/etc/ceph')

        if not context_complete(ctxt):
            return {}

        ensure_packages(['ceph-common'])
        return ctxt


class HAProxyContext(OSContextGenerator):
    """Provides half a context for the haproxy template, which describes
    all peers to be included in the cluster.  Each charm needs to include
    its own context generator that describes the port mapping.
    """
    interfaces = ['cluster']

    def __init__(self, singlenode_mode=False):
        self.singlenode_mode = singlenode_mode

    def __call__(self):
        if not relation_ids('cluster') and not self.singlenode_mode:
            return {}

        if config('prefer-ipv6'):
            addr = get_ipv6_addr(exc_list=[config('vip')])[0]
        else:
            addr = get_host_ip(unit_get('private-address'))

        l_unit = local_unit().replace('/', '-')
        cluster_hosts = {}

        # NOTE(jamespage): build out map of configured network endpoints
        # and associated backends
        for addr_type in ADDRESS_TYPES:
            cfg_opt = 'os-{}-network'.format(addr_type)
            laddr = get_address_in_network(config(cfg_opt))
            if laddr:
                netmask = get_netmask_for_address(laddr)
                cluster_hosts[laddr] = {'network': "{}/{}".format(laddr,
                                                                  netmask),
                                        'backends': {l_unit: laddr}}
                for rid in relation_ids('cluster'):
                    for unit in related_units(rid):
                        _laddr = relation_get('{}-address'.format(addr_type),
                                              rid=rid, unit=unit)
                        if _laddr:
                            _unit = unit.replace('/', '-')
                            cluster_hosts[laddr]['backends'][_unit] = _laddr

        # NOTE(jamespage) no split configurations found, just use
        # private addresses
        if not cluster_hosts:
            netmask = get_netmask_for_address(addr)
            cluster_hosts[addr] = {'network': "{}/{}".format(addr, netmask),
                                   'backends': {l_unit: addr}}
            for rid in relation_ids('cluster'):
                for unit in related_units(rid):
                    _laddr = relation_get('private-address',
                                          rid=rid, unit=unit)
                    if _laddr:
                        _unit = unit.replace('/', '-')
                        cluster_hosts[addr]['backends'][_unit] = _laddr

        ctxt = {'frontends': cluster_hosts}

        if config('haproxy-server-timeout'):
            ctxt['haproxy_server_timeout'] = config('haproxy-server-timeout')

        if config('haproxy-client-timeout'):
            ctxt['haproxy_client_timeout'] = config('haproxy-client-timeout')

        if config('prefer-ipv6'):
            ctxt['local_host'] = 'ip6-localhost'
            ctxt['haproxy_host'] = '::'
            ctxt['stat_port'] = ':::8888'
        else:
            ctxt['local_host'] = '127.0.0.1'
            ctxt['haproxy_host'] = '0.0.0.0'
            ctxt['stat_port'] = ':8888'

        for frontend in cluster_hosts:
            if (len(cluster_hosts[frontend]['backends']) > 1 or
                    self.singlenode_mode):
                # Enable haproxy when we have enough peers.
                log('Ensuring haproxy enabled in /etc/default/haproxy.',
                    level=DEBUG)
                with open('/etc/default/haproxy', 'w') as out:
                    out.write('ENABLED=1\n')

                return ctxt

        log('HAProxy context is incomplete, this unit has no peers.',
            level=INFO)
        return {}


class ImageServiceContext(OSContextGenerator):
    interfaces = ['image-service']

    def __call__(self):
        """Obtains the glance API server from the image-service relation.
        Useful in nova and cinder (currently).
        """
        log('Generating template context for image-service.', level=DEBUG)
        rids = relation_ids('image-service')
        if not rids:
            return {}

        for rid in rids:
            for unit in related_units(rid):
                api_server = relation_get('glance-api-server',
                                          rid=rid, unit=unit)
                if api_server:
                    return {'glance_api_servers': api_server}

        log("ImageService context is incomplete. Missing required relation "
            "data.", level=INFO)
        return {}


class ApacheSSLContext(OSContextGenerator):
    """Generates a context for an apache vhost configuration that configures
    HTTPS reverse proxying for one or many endpoints.  Generated context
    looks something like::

        {
            'namespace': 'cinder',
            'private_address': 'iscsi.mycinderhost.com',
            'endpoints': [(8776, 8766), (8777, 8767)]
        }

    The endpoints list consists of a tuples mapping external ports
    to internal ports.
    """
    interfaces = ['https']

    # charms should inherit this context and set external ports
    # and service namespace accordingly.
    external_ports = []
    service_namespace = None

    def enable_modules(self):
        cmd = ['a2enmod', 'ssl', 'proxy', 'proxy_http']
        check_call(cmd)

    def configure_cert(self, cn=None):
        ssl_dir = os.path.join('/etc/apache2/ssl/', self.service_namespace)
        mkdir(path=ssl_dir)
        cert, key = get_cert(cn)
        if cn:
            cert_filename = 'cert_{}'.format(cn)
            key_filename = 'key_{}'.format(cn)
        else:
            cert_filename = 'cert'
            key_filename = 'key'

        write_file(path=os.path.join(ssl_dir, cert_filename),
                   content=b64decode(cert))
        write_file(path=os.path.join(ssl_dir, key_filename),
                   content=b64decode(key))

    def configure_ca(self):
        ca_cert = get_ca_cert()
        if ca_cert:
            install_ca_cert(b64decode(ca_cert))

    def canonical_names(self):
        """Figure out which canonical names clients will access this service.
        """
        cns = []
        for r_id in relation_ids('identity-service'):
            for unit in related_units(r_id):
                rdata = relation_get(rid=r_id, unit=unit)
                for k in rdata:
                    if k.startswith('ssl_key_'):
                        cns.append(k.lstrip('ssl_key_'))

        return sorted(list(set(cns)))

    def get_network_addresses(self):
        """For each network configured, return corresponding address and vip
           (if available).

        Returns a list of tuples of the form:

            [(address_in_net_a, vip_in_net_a),
             (address_in_net_b, vip_in_net_b),
             ...]

            or, if no vip(s) available:

            [(address_in_net_a, address_in_net_a),
             (address_in_net_b, address_in_net_b),
             ...]
        """
        addresses = []
        if config('vip'):
            vips = config('vip').split()
        else:
            vips = []

        for net_type in ['os-internal-network', 'os-admin-network',
                         'os-public-network']:
            addr = get_address_in_network(config(net_type),
                                          unit_get('private-address'))
            if len(vips) > 1 and is_clustered():
                if not config(net_type):
                    log("Multiple networks configured but net_type "
                        "is None (%s)." % net_type, level=WARNING)
                    continue

                for vip in vips:
                    if is_address_in_network(config(net_type), vip):
                        addresses.append((addr, vip))
                        break

            elif is_clustered() and config('vip'):
                addresses.append((addr, config('vip')))
            else:
                addresses.append((addr, addr))

        return sorted(addresses)

    def __call__(self):
        if isinstance(self.external_ports, six.string_types):
            self.external_ports = [self.external_ports]

        if not self.external_ports or not https():
            return {}

        self.configure_ca()
        self.enable_modules()

        ctxt = {'namespace': self.service_namespace,
                'endpoints': [],
                'ext_ports': []}

        for cn in self.canonical_names():
            self.configure_cert(cn)

        addresses = self.get_network_addresses()
        for address, endpoint in sorted(set(addresses)):
            for api_port in self.external_ports:
                ext_port = determine_apache_port(api_port)
                int_port = determine_api_port(api_port)
                portmap = (address, endpoint, int(ext_port), int(int_port))
                ctxt['endpoints'].append(portmap)
                ctxt['ext_ports'].append(int(ext_port))

        ctxt['ext_ports'] = sorted(list(set(ctxt['ext_ports'])))
        return ctxt


class NeutronContext(OSContextGenerator):
    interfaces = []

    @property
    def plugin(self):
        return None

    @property
    def network_manager(self):
        return None

    @property
    def packages(self):
        return neutron_plugin_attribute(self.plugin, 'packages',
                                        self.network_manager)

    @property
    def neutron_security_groups(self):
        return None

    def _ensure_packages(self):
        for pkgs in self.packages:
            ensure_packages(pkgs)

    def _save_flag_file(self):
        if self.network_manager == 'quantum':
            _file = '/etc/nova/quantum_plugin.conf'
        else:
            _file = '/etc/nova/neutron_plugin.conf'

        with open(_file, 'wb') as out:
            out.write(self.plugin + '\n')

    def ovs_ctxt(self):
        driver = neutron_plugin_attribute(self.plugin, 'driver',
                                          self.network_manager)
        config = neutron_plugin_attribute(self.plugin, 'config',
                                          self.network_manager)
        ovs_ctxt = {'core_plugin': driver,
                    'neutron_plugin': 'ovs',
                    'neutron_security_groups': self.neutron_security_groups,
                    'local_ip': unit_private_ip(),
                    'config': config}

        return ovs_ctxt

    def nvp_ctxt(self):
        driver = neutron_plugin_attribute(self.plugin, 'driver',
                                          self.network_manager)
        config = neutron_plugin_attribute(self.plugin, 'config',
                                          self.network_manager)
        nvp_ctxt = {'core_plugin': driver,
                    'neutron_plugin': 'nvp',
                    'neutron_security_groups': self.neutron_security_groups,
                    'local_ip': unit_private_ip(),
                    'config': config}

        return nvp_ctxt

    def n1kv_ctxt(self):
        driver = neutron_plugin_attribute(self.plugin, 'driver',
                                          self.network_manager)
        n1kv_config = neutron_plugin_attribute(self.plugin, 'config',
                                               self.network_manager)
        n1kv_user_config_flags = config('n1kv-config-flags')
        restrict_policy_profiles = config('n1kv-restrict-policy-profiles')
        n1kv_ctxt = {'core_plugin': driver,
                     'neutron_plugin': 'n1kv',
                     'neutron_security_groups': self.neutron_security_groups,
                     'local_ip': unit_private_ip(),
                     'config': n1kv_config,
                     'vsm_ip': config('n1kv-vsm-ip'),
                     'vsm_username': config('n1kv-vsm-username'),
                     'vsm_password': config('n1kv-vsm-password'),
                     'restrict_policy_profiles': restrict_policy_profiles}

        if n1kv_user_config_flags:
            flags = config_flags_parser(n1kv_user_config_flags)
            n1kv_ctxt['user_config_flags'] = flags

        return n1kv_ctxt

    def calico_ctxt(self):
        driver = neutron_plugin_attribute(self.plugin, 'driver',
                                          self.network_manager)
        config = neutron_plugin_attribute(self.plugin, 'config',
                                          self.network_manager)
        calico_ctxt = {'core_plugin': driver,
                       'neutron_plugin': 'Calico',
                       'neutron_security_groups': self.neutron_security_groups,
                       'local_ip': unit_private_ip(),
                       'config': config}

        return calico_ctxt

    def neutron_ctxt(self):
        if https():
            proto = 'https'
        else:
            proto = 'http'

        if is_clustered():
            host = config('vip')
        else:
            host = unit_get('private-address')

        ctxt = {'network_manager': self.network_manager,
                'neutron_url': '%s://%s:%s' % (proto, host, '9696')}
        return ctxt

    def __call__(self):
        self._ensure_packages()

        if self.network_manager not in ['quantum', 'neutron']:
            return {}

        if not self.plugin:
            return {}

        ctxt = self.neutron_ctxt()

        if self.plugin == 'ovs':
            ctxt.update(self.ovs_ctxt())
        elif self.plugin in ['nvp', 'nsx']:
            ctxt.update(self.nvp_ctxt())
        elif self.plugin == 'n1kv':
            ctxt.update(self.n1kv_ctxt())
        elif self.plugin == 'Calico':
            ctxt.update(self.calico_ctxt())

        alchemy_flags = config('neutron-alchemy-flags')
        if alchemy_flags:
            flags = config_flags_parser(alchemy_flags)
            ctxt['neutron_alchemy_flags'] = flags

        self._save_flag_file()
        return ctxt


class OSConfigFlagContext(OSContextGenerator):
    """Provides support for user-defined config flags.

    Users can define a comma-seperated list of key=value pairs
    in the charm configuration and apply them at any point in
    any file by using a template flag.

    Sometimes users might want config flags inserted within a
    specific section so this class allows users to specify the
    template flag name, allowing for multiple template flags
    (sections) within the same context.

    NOTE: the value of config-flags may be a comma-separated list of
          key=value pairs and some Openstack config files support
          comma-separated lists as values.
    """

    def __init__(self, charm_flag='config-flags',
                 template_flag='user_config_flags'):
        """
        :param charm_flag: config flags in charm configuration.
        :param template_flag: insert point for user-defined flags in template
                              file.
        """
        super(OSConfigFlagContext, self).__init__()
        self._charm_flag = charm_flag
        self._template_flag = template_flag

    def __call__(self):
        config_flags = config(self._charm_flag)
        if not config_flags:
            return {}

        return {self._template_flag:
                config_flags_parser(config_flags)}


class SubordinateConfigContext(OSContextGenerator):

    """
    Responsible for inspecting relations to subordinates that
    may be exporting required config via a json blob.

    The subordinate interface allows subordinates to export their
    configuration requirements to the principle for multiple config
    files and multiple serivces.  Ie, a subordinate that has interfaces
    to both glance and nova may export to following yaml blob as json::

        glance:
            /etc/glance/glance-api.conf:
                sections:
                    DEFAULT:
                        - [key1, value1]
            /etc/glance/glance-registry.conf:
                    MYSECTION:
                        - [key2, value2]
        nova:
            /etc/nova/nova.conf:
                sections:
                    DEFAULT:
                        - [key3, value3]


    It is then up to the principle charms to subscribe this context to
    the service+config file it is interestd in.  Configuration data will
    be available in the template context, in glance's case, as::

        ctxt = {
            ... other context ...
            'subordinate_config': {
                'DEFAULT': {
                    'key1': 'value1',
                },
                'MYSECTION': {
                    'key2': 'value2',
                },
            }
        }
    """

    def __init__(self, service, config_file, interface):
        """
        :param service     : Service name key to query in any subordinate
                             data found
        :param config_file : Service's config file to query sections
        :param interface   : Subordinate interface to inspect
        """
        self.service = service
        self.config_file = config_file
        self.interface = interface

    def __call__(self):
        ctxt = {'sections': {}}
        for rid in relation_ids(self.interface):
            for unit in related_units(rid):
                sub_config = relation_get('subordinate_configuration',
                                          rid=rid, unit=unit)
                if sub_config and sub_config != '':
                    try:
                        sub_config = json.loads(sub_config)
                    except:
                        log('Could not parse JSON from subordinate_config '
                            'setting from %s' % rid, level=ERROR)
                        continue

                    if self.service not in sub_config:
                        log('Found subordinate_config on %s but it contained'
                            'nothing for %s service' % (rid, self.service),
                            level=INFO)
                        continue

                    sub_config = sub_config[self.service]
                    if self.config_file not in sub_config:
                        log('Found subordinate_config on %s but it contained'
                            'nothing for %s' % (rid, self.config_file),
                            level=INFO)
                        continue

                    sub_config = sub_config[self.config_file]
                    for k, v in six.iteritems(sub_config):
                        if k == 'sections':
                            for section, config_dict in six.iteritems(v):
                                log("adding section '%s'" % (section),
                                    level=DEBUG)
                                ctxt[k][section] = config_dict
                        else:
                            ctxt[k] = v

        log("%d section(s) found" % (len(ctxt['sections'])), level=DEBUG)
        return ctxt


class LogLevelContext(OSContextGenerator):

    def __call__(self):
        ctxt = {}
        ctxt['debug'] = \
            False if config('debug') is None else config('debug')
        ctxt['verbose'] = \
            False if config('verbose') is None else config('verbose')

        return ctxt


class SyslogContext(OSContextGenerator):

    def __call__(self):
        ctxt = {'use_syslog': config('use-syslog')}
        return ctxt


class BindHostContext(OSContextGenerator):

    def __call__(self):
        if config('prefer-ipv6'):
            return {'bind_host': '::'}
        else:
<<<<<<< HEAD
            return {
                'bind_host': '0.0.0.0'
            }
=======
            return {'bind_host': '0.0.0.0'}
>>>>>>> 3ad827ae


class WorkerConfigContext(OSContextGenerator):

    @property
    def num_cpus(self):
        try:
            from psutil import NUM_CPUS
        except ImportError:
            apt_install('python-psutil', fatal=True)
            from psutil import NUM_CPUS
<<<<<<< HEAD
        return NUM_CPUS

    def __call__(self):
        multiplier = config('worker-multiplier') or 1
        ctxt = {
            "workers": self.num_cpus * multiplier
        }
=======

        return NUM_CPUS

    def __call__(self):
        multiplier = config('worker-multiplier') or 0
        ctxt = {"workers": self.num_cpus * multiplier}
>>>>>>> 3ad827ae
        return ctxt


class ZeroMQContext(OSContextGenerator):
    interfaces = ['zeromq-configuration']

    def __call__(self):
        ctxt = {}
        if is_relation_made('zeromq-configuration', 'host'):
            for rid in relation_ids('zeromq-configuration'):
                    for unit in related_units(rid):
                        ctxt['zmq_nonce'] = relation_get('nonce', unit, rid)
                        ctxt['zmq_host'] = relation_get('host', unit, rid)
<<<<<<< HEAD
=======

>>>>>>> 3ad827ae
        return ctxt


class NotificationDriverContext(OSContextGenerator):

<<<<<<< HEAD
    def __init__(self, zmq_relation='zeromq-configuration', amqp_relation='amqp'):
        """
        :param zmq_relation   : Name of Zeromq relation to check
=======
    def __init__(self, zmq_relation='zeromq-configuration',
                 amqp_relation='amqp'):
        """
        :param zmq_relation: Name of Zeromq relation to check
>>>>>>> 3ad827ae
        """
        self.zmq_relation = zmq_relation
        self.amqp_relation = amqp_relation

    def __call__(self):
<<<<<<< HEAD
        ctxt = {
            'notifications': 'False',
        }
        if is_relation_made(self.amqp_relation):
            ctxt['notifications'] = "True"
        return ctxt
=======
        ctxt = {'notifications': 'False'}
        if is_relation_made(self.amqp_relation):
            ctxt['notifications'] = "True"

        return ctxt


class SysctlContext(OSContextGenerator):
    """This context check if the 'sysctl' option exists on configuration
    then creates a file with the loaded contents"""
    def __call__(self):
        sysctl_dict = config('sysctl')
        if sysctl_dict:
            sysctl_create(sysctl_dict,
                          '/etc/sysctl.d/50-{0}.conf'.format(charm_name()))
        return {'sysctl': sysctl_dict}
>>>>>>> 3ad827ae
<|MERGE_RESOLUTION|>--- conflicted
+++ resolved
@@ -57,9 +57,6 @@
 )
 from charmhelpers.contrib.openstack.utils import get_host_ip
 
-from charmhelpers.contrib.openstack.utils import (
-    get_host_ip,
-)
 CA_CERT_PATH = '/usr/local/share/ca-certificates/keystone_juju_ca_cert.crt'
 ADDRESS_TYPES = ['admin', 'internal', 'public']
 
@@ -971,13 +968,7 @@
         if config('prefer-ipv6'):
             return {'bind_host': '::'}
         else:
-<<<<<<< HEAD
-            return {
-                'bind_host': '0.0.0.0'
-            }
-=======
             return {'bind_host': '0.0.0.0'}
->>>>>>> 3ad827ae
 
 
 class WorkerConfigContext(OSContextGenerator):
@@ -989,22 +980,12 @@
         except ImportError:
             apt_install('python-psutil', fatal=True)
             from psutil import NUM_CPUS
-<<<<<<< HEAD
-        return NUM_CPUS
-
-    def __call__(self):
-        multiplier = config('worker-multiplier') or 1
-        ctxt = {
-            "workers": self.num_cpus * multiplier
-        }
-=======
 
         return NUM_CPUS
 
     def __call__(self):
         multiplier = config('worker-multiplier') or 0
         ctxt = {"workers": self.num_cpus * multiplier}
->>>>>>> 3ad827ae
         return ctxt
 
 
@@ -1018,38 +999,21 @@
                     for unit in related_units(rid):
                         ctxt['zmq_nonce'] = relation_get('nonce', unit, rid)
                         ctxt['zmq_host'] = relation_get('host', unit, rid)
-<<<<<<< HEAD
-=======
-
->>>>>>> 3ad827ae
+
         return ctxt
 
 
 class NotificationDriverContext(OSContextGenerator):
 
-<<<<<<< HEAD
-    def __init__(self, zmq_relation='zeromq-configuration', amqp_relation='amqp'):
-        """
-        :param zmq_relation   : Name of Zeromq relation to check
-=======
     def __init__(self, zmq_relation='zeromq-configuration',
                  amqp_relation='amqp'):
         """
         :param zmq_relation: Name of Zeromq relation to check
->>>>>>> 3ad827ae
         """
         self.zmq_relation = zmq_relation
         self.amqp_relation = amqp_relation
 
     def __call__(self):
-<<<<<<< HEAD
-        ctxt = {
-            'notifications': 'False',
-        }
-        if is_relation_made(self.amqp_relation):
-            ctxt['notifications'] = "True"
-        return ctxt
-=======
         ctxt = {'notifications': 'False'}
         if is_relation_made(self.amqp_relation):
             ctxt['notifications'] = "True"
@@ -1065,5 +1029,4 @@
         if sysctl_dict:
             sysctl_create(sysctl_dict,
                           '/etc/sysctl.d/50-{0}.conf'.format(charm_name()))
-        return {'sysctl': sysctl_dict}
->>>>>>> 3ad827ae
+        return {'sysctl': sysctl_dict}