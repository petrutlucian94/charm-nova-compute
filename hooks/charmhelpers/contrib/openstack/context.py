import json
import os

from base64 import b64decode

from subprocess import (
    check_call
)


from charmhelpers.fetch import (
    apt_install,
    filter_installed_packages,
)

from charmhelpers.core.hookenv import (
    config,
    local_unit,
    log,
    relation_get,
    relation_ids,
    related_units,
    unit_get,
    unit_private_ip,
    ERROR,
)

from charmhelpers.contrib.hahelpers.cluster import (
    determine_api_port,
    determine_haproxy_port,
    https,
    is_clustered,
    peer_units,
)

from charmhelpers.contrib.hahelpers.apache import (
    get_cert,
    get_ca_cert,
)

from charmhelpers.contrib.openstack.neutron import (
    neutron_plugin_attribute,
)

CA_CERT_PATH = '/usr/local/share/ca-certificates/keystone_juju_ca_cert.crt'


class OSContextError(Exception):
    pass


def ensure_packages(packages):
    '''Install but do not upgrade required plugin packages'''
    required = filter_installed_packages(packages)
    if required:
        apt_install(required, fatal=True)


def context_complete(ctxt):
    _missing = []
    for k, v in ctxt.iteritems():
        if v is None or v == '':
            _missing.append(k)
    if _missing:
        log('Missing required data: %s' % ' '.join(_missing), level='INFO')
        return False
    return True


def config_flags_parser(config_flags):
    if config_flags.find('==') >= 0:
        log("config_flags is not in expected format (key=value)",
            level=ERROR)
        raise OSContextError
    # strip the following from each value.
    post_strippers = ' ,'
    # we strip any leading/trailing '=' or ' ' from the string then
    # split on '='.
    split = config_flags.strip(' =').split('=')
    limit = len(split)
    flags = {}
    for i in xrange(0, limit - 1):
        current = split[i]
        next = split[i + 1]
        vindex = next.rfind(',')
        if (i == limit - 2) or (vindex < 0):
            value = next
        else:
            value = next[:vindex]

        if i == 0:
            key = current
        else:
            # if this not the first entry, expect an embedded key.
            index = current.rfind(',')
            if index < 0:
                log("invalid config value(s) at index %s" % (i),
                    level=ERROR)
                raise OSContextError
            key = current[index + 1:]

        # Add to collection.
        flags[key.strip(post_strippers)] = value.rstrip(post_strippers)
    return flags


class OSContextGenerator(object):
    interfaces = []

    def __call__(self):
        raise NotImplementedError


class SharedDBContext(OSContextGenerator):
    interfaces = ['shared-db']

    def __init__(self, database=None, user=None, relation_prefix=None):
        '''
        Allows inspecting relation for settings prefixed with relation_prefix.
        This is useful for parsing access for multiple databases returned via
        the shared-db interface (eg, nova_password, quantum_password)
        '''
        self.relation_prefix = relation_prefix
        self.database = database
        self.user = user

    def __call__(self):
        self.database = self.database or config('database')
        self.user = self.user or config('database-user')
        if None in [self.database, self.user]:
            log('Could not generate shared_db context. '
                'Missing required charm config options. '
                '(database name and user)')
            raise OSContextError
        ctxt = {}

        password_setting = 'password'
        if self.relation_prefix:
            password_setting = self.relation_prefix + '_password'

        for rid in relation_ids('shared-db'):
            for unit in related_units(rid):
                passwd = relation_get(password_setting, rid=rid, unit=unit)
                ctxt = {
                    'database_host': relation_get('db_host', rid=rid,
                                                  unit=unit),
                    'database': self.database,
                    'database_user': self.user,
                    'database_password': passwd,
                }
                if context_complete(ctxt):
                    return ctxt
        return {}


class IdentityServiceContext(OSContextGenerator):
    interfaces = ['identity-service']

    def __call__(self):
        log('Generating template context for identity-service')
        ctxt = {}

        for rid in relation_ids('identity-service'):
            for unit in related_units(rid):
                ctxt = {
                    'service_port': relation_get('service_port', rid=rid,
                                                 unit=unit),
                    'service_host': relation_get('service_host', rid=rid,
                                                 unit=unit),
                    'auth_host': relation_get('auth_host', rid=rid, unit=unit),
                    'auth_port': relation_get('auth_port', rid=rid, unit=unit),
                    'admin_tenant_name': relation_get('service_tenant',
                                                      rid=rid, unit=unit),
                    'admin_user': relation_get('service_username', rid=rid,
                                               unit=unit),
                    'admin_password': relation_get('service_password', rid=rid,
                                                   unit=unit),
                    # XXX: Hard-coded http.
                    'service_protocol': 'http',
                    'auth_protocol': 'http',
                }
                if context_complete(ctxt):
                    return ctxt
        return {}


class AMQPContext(OSContextGenerator):
    interfaces = ['amqp']

    def __call__(self):
        log('Generating template context for amqp')
        conf = config()
        try:
            username = conf['rabbit-user']
            vhost = conf['rabbit-vhost']
        except KeyError as e:
            log('Could not generate shared_db context. '
                'Missing required charm config options: %s.' % e)
            raise OSContextError

        ctxt = {}
        for rid in relation_ids('amqp'):
            for unit in related_units(rid):
                if relation_get('clustered', rid=rid, unit=unit):
                    ctxt['clustered'] = True
                    ctxt['rabbitmq_host'] = relation_get('vip', rid=rid,
                                                         unit=unit)
                else:
                    ctxt['rabbitmq_host'] = relation_get('private-address',
                                                         rid=rid, unit=unit)
                ctxt.update({
                    'rabbitmq_user': username,
                    'rabbitmq_password': relation_get('password', rid=rid,
                                                      unit=unit),
                    'rabbitmq_virtual_host': vhost,
                })
                if context_complete(ctxt):
                    # Sufficient information found = break out!
                    break
            # Used for active/active rabbitmq >= grizzly
<<<<<<< HEAD
            if ('clustered' not in ctxt or relation_get('ha-vip-only') == 'True') and \
               len(related_units(rid)) > 1:
                if relation_get('ha_queues'):
                    ctxt['rabbitmq_ha_queues'] = relation_get('ha_queues')
                else:
                    ctxt['rabbitmq_ha_queues'] = 'False'
=======
            if 'clustered' not in ctxt and len(related_units(rid)) > 1:
>>>>>>> bedfd70c
                rabbitmq_hosts = []
                for unit in related_units(rid):
                    rabbitmq_hosts.append(relation_get('private-address',
                                                       rid=rid, unit=unit))
                ctxt['rabbitmq_hosts'] = ','.join(rabbitmq_hosts)
        if not context_complete(ctxt):
            return {}
        else:
            return ctxt


class CephContext(OSContextGenerator):
    interfaces = ['ceph']

    def __call__(self):
        '''This generates context for /etc/ceph/ceph.conf templates'''
        if not relation_ids('ceph'):
            return {}
        log('Generating template context for ceph')
        mon_hosts = []
        auth = None
        key = None
        for rid in relation_ids('ceph'):
            for unit in related_units(rid):
                mon_hosts.append(relation_get('private-address', rid=rid,
                                              unit=unit))
                auth = relation_get('auth', rid=rid, unit=unit)
                key = relation_get('key', rid=rid, unit=unit)

        ctxt = {
            'mon_hosts': ' '.join(mon_hosts),
            'auth': auth,
            'key': key,
        }

        if not os.path.isdir('/etc/ceph'):
            os.mkdir('/etc/ceph')

        if not context_complete(ctxt):
            return {}

        ensure_packages(['ceph-common'])

        return ctxt


class HAProxyContext(OSContextGenerator):
    interfaces = ['cluster']

    def __call__(self):
        '''
        Builds half a context for the haproxy template, which describes
        all peers to be included in the cluster.  Each charm needs to include
        its own context generator that describes the port mapping.
        '''
        if not relation_ids('cluster'):
            return {}

        cluster_hosts = {}
        l_unit = local_unit().replace('/', '-')
        cluster_hosts[l_unit] = unit_get('private-address')

        for rid in relation_ids('cluster'):
            for unit in related_units(rid):
                _unit = unit.replace('/', '-')
                addr = relation_get('private-address', rid=rid, unit=unit)
                cluster_hosts[_unit] = addr

        ctxt = {
            'units': cluster_hosts,
        }
        if len(cluster_hosts.keys()) > 1:
            # Enable haproxy when we have enough peers.
            log('Ensuring haproxy enabled in /etc/default/haproxy.')
            with open('/etc/default/haproxy', 'w') as out:
                out.write('ENABLED=1\n')
            return ctxt
        log('HAProxy context is incomplete, this unit has no peers.')
        return {}


class ImageServiceContext(OSContextGenerator):
    interfaces = ['image-service']

    def __call__(self):
        '''
        Obtains the glance API server from the image-service relation.  Useful
        in nova and cinder (currently).
        '''
        log('Generating template context for image-service.')
        rids = relation_ids('image-service')
        if not rids:
            return {}
        for rid in rids:
            for unit in related_units(rid):
                api_server = relation_get('glance-api-server',
                                          rid=rid, unit=unit)
                if api_server:
                    return {'glance_api_servers': api_server}
        log('ImageService context is incomplete. '
            'Missing required relation data.')
        return {}


class ApacheSSLContext(OSContextGenerator):

    """
    Generates a context for an apache vhost configuration that configures
    HTTPS reverse proxying for one or many endpoints.  Generated context
    looks something like:
    {
        'namespace': 'cinder',
        'private_address': 'iscsi.mycinderhost.com',
        'endpoints': [(8776, 8766), (8777, 8767)]
    }

    The endpoints list consists of a tuples mapping external ports
    to internal ports.
    """
    interfaces = ['https']

    # charms should inherit this context and set external ports
    # and service namespace accordingly.
    external_ports = []
    service_namespace = None

    def enable_modules(self):
        cmd = ['a2enmod', 'ssl', 'proxy', 'proxy_http']
        check_call(cmd)

    def configure_cert(self):
        if not os.path.isdir('/etc/apache2/ssl'):
            os.mkdir('/etc/apache2/ssl')
        ssl_dir = os.path.join('/etc/apache2/ssl/', self.service_namespace)
        if not os.path.isdir(ssl_dir):
            os.mkdir(ssl_dir)
        cert, key = get_cert()
        with open(os.path.join(ssl_dir, 'cert'), 'w') as cert_out:
            cert_out.write(b64decode(cert))
        with open(os.path.join(ssl_dir, 'key'), 'w') as key_out:
            key_out.write(b64decode(key))
        ca_cert = get_ca_cert()
        if ca_cert:
            with open(CA_CERT_PATH, 'w') as ca_out:
                ca_out.write(b64decode(ca_cert))
            check_call(['update-ca-certificates'])

    def __call__(self):
        if isinstance(self.external_ports, basestring):
            self.external_ports = [self.external_ports]
        if (not self.external_ports or not https()):
            return {}

        self.configure_cert()
        self.enable_modules()

        ctxt = {
            'namespace': self.service_namespace,
            'private_address': unit_get('private-address'),
            'endpoints': []
        }
        for ext_port in self.external_ports:
            if peer_units() or is_clustered():
                int_port = determine_haproxy_port(ext_port)
            else:
                int_port = determine_api_port(ext_port)
            portmap = (int(ext_port), int(int_port))
            ctxt['endpoints'].append(portmap)
        return ctxt


class NeutronContext(object):
    interfaces = []

    @property
    def plugin(self):
        return None

    @property
    def network_manager(self):
        return None

    @property
    def packages(self):
        return neutron_plugin_attribute(
            self.plugin, 'packages', self.network_manager)

    @property
    def neutron_security_groups(self):
        return None

    def _ensure_packages(self):
        [ensure_packages(pkgs) for pkgs in self.packages]

    def _save_flag_file(self):
        if self.network_manager == 'quantum':
            _file = '/etc/nova/quantum_plugin.conf'
        else:
            _file = '/etc/nova/neutron_plugin.conf'
        with open(_file, 'wb') as out:
            out.write(self.plugin + '\n')

    def ovs_ctxt(self):
        driver = neutron_plugin_attribute(self.plugin, 'driver',
                                          self.network_manager)
        config = neutron_plugin_attribute(self.plugin, 'config',
                                          self.network_manager)
        ovs_ctxt = {
            'core_plugin': driver,
            'neutron_plugin': 'ovs',
            'neutron_security_groups': self.neutron_security_groups,
            'local_ip': unit_private_ip(),
            'config': config
        }

        return ovs_ctxt

    def nvp_ctxt(self):
        driver = neutron_plugin_attribute(self.plugin, 'driver',
                                          self.network_manager)
        config = neutron_plugin_attribute(self.plugin, 'config',
                                          self.network_manager)
        nvp_ctxt = {
            'core_plugin': driver,
            'neutron_plugin': 'nvp',
            'neutron_security_groups': self.neutron_security_groups,
            'local_ip': unit_private_ip(),
            'config': config
        }

        return nvp_ctxt

    def __call__(self):
        self._ensure_packages()

        if self.network_manager not in ['quantum', 'neutron']:
            return {}

        if not self.plugin:
            return {}

        ctxt = {'network_manager': self.network_manager}

        if self.plugin == 'ovs':
            ctxt.update(self.ovs_ctxt())
        elif self.plugin == 'nvp':
            ctxt.update(self.nvp_ctxt())

        alchemy_flags = config('neutron-alchemy-flags')
        if alchemy_flags:
            flags = config_flags_parser(alchemy_flags)
            ctxt['neutron_alchemy_flags'] = flags

        self._save_flag_file()
        return ctxt


class OSConfigFlagContext(OSContextGenerator):

        """
        Responsible for adding user-defined config-flags in charm config to a
        template context.

        NOTE: the value of config-flags may be a comma-separated list of
              key=value pairs and some Openstack config files support
              comma-separated lists as values.
        """

        def __call__(self):
            config_flags = config('config-flags')
            if not config_flags:
                return {}

<<<<<<< HEAD
            if config_flags.find('==') >= 0:
                log("config_flags is not in expected format (key=value)",
                    level=ERROR)
                raise OSContextError

            # strip the following from each value.
            post_strippers = ' ,'
            # we strip any leading/trailing '=' or ' ' from the string then
            # split on '='.
            split = config_flags.strip(' =').split('=')
            limit = len(split)
            flags = {}
            for i in xrange(0, limit - 1):
                current = split[i]
                next = split[i + 1]
                vindex = next.rfind(',')
                if (i == limit - 2) or (vindex < 0):
                    value = next
                else:
                    value = next[:vindex]

                if i == 0:
                    key = current
                else:
                    # if this not the first entry, expect an embedded key.
                    index = current.rfind(',')
                    if index < 0:
                        log("invalid config value(s) at index %s" % (i),
                            level=ERROR)
                        raise OSContextError
                    key = current[index + 1:]

                # Add to collection.
                flags[key.strip(post_strippers)] = value.rstrip(post_strippers)

=======
            flags = config_flags_parser(config_flags)
>>>>>>> bedfd70c
            return {'user_config_flags': flags}


class SubordinateConfigContext(OSContextGenerator):

    """
    Responsible for inspecting relations to subordinates that
    may be exporting required config via a json blob.

    The subordinate interface allows subordinates to export their
    configuration requirements to the principle for multiple config
    files and multiple serivces.  Ie, a subordinate that has interfaces
    to both glance and nova may export to following yaml blob as json:

        glance:
            /etc/glance/glance-api.conf:
                sections:
                    DEFAULT:
                        - [key1, value1]
            /etc/glance/glance-registry.conf:
                    MYSECTION:
                        - [key2, value2]
        nova:
            /etc/nova/nova.conf:
                sections:
                    DEFAULT:
                        - [key3, value3]


    It is then up to the principle charms to subscribe this context to
    the service+config file it is interestd in.  Configuration data will
    be available in the template context, in glance's case, as:
        ctxt = {
            ... other context ...
            'subordinate_config': {
                'DEFAULT': {
                    'key1': 'value1',
                },
                'MYSECTION': {
                    'key2': 'value2',
                },
            }
        }

    """

    def __init__(self, service, config_file, interface):
        """
        :param service     : Service name key to query in any subordinate
                             data found
        :param config_file : Service's config file to query sections
        :param interface   : Subordinate interface to inspect
        """
        self.service = service
        self.config_file = config_file
        self.interface = interface

    def __call__(self):
        ctxt = {}
        for rid in relation_ids(self.interface):
            for unit in related_units(rid):
                sub_config = relation_get('subordinate_configuration',
                                          rid=rid, unit=unit)
                if sub_config and sub_config != '':
                    try:
                        sub_config = json.loads(sub_config)
                    except:
                        log('Could not parse JSON from subordinate_config '
                            'setting from %s' % rid, level=ERROR)
                        continue

                    if self.service not in sub_config:
                        log('Found subordinate_config on %s but it contained'
                            'nothing for %s service' % (rid, self.service))
                        continue

                    sub_config = sub_config[self.service]
                    if self.config_file not in sub_config:
                        log('Found subordinate_config on %s but it contained'
                            'nothing for %s' % (rid, self.config_file))
                        continue

                    sub_config = sub_config[self.config_file]
                    for k, v in sub_config.iteritems():
                        ctxt[k] = v

        if not ctxt:
            ctxt['sections'] = {}

        return ctxt


class SyslogContext(OSContextGenerator):
    def __call__(self):
        ctxt = {
            'use_syslog': config('use-syslog')
        }
        return ctxt<|MERGE_RESOLUTION|>--- conflicted
+++ resolved
@@ -26,11 +26,10 @@
 )
 
 from charmhelpers.contrib.hahelpers.cluster import (
+    determine_apache_port,
     determine_api_port,
-    determine_haproxy_port,
     https,
-    is_clustered,
-    peer_units,
+    is_clustered
 )
 
 from charmhelpers.contrib.hahelpers.apache import (
@@ -218,16 +217,12 @@
                     # Sufficient information found = break out!
                     break
             # Used for active/active rabbitmq >= grizzly
-<<<<<<< HEAD
             if ('clustered' not in ctxt or relation_get('ha-vip-only') == 'True') and \
                len(related_units(rid)) > 1:
                 if relation_get('ha_queues'):
                     ctxt['rabbitmq_ha_queues'] = relation_get('ha_queues')
                 else:
-                    ctxt['rabbitmq_ha_queues'] = 'False'
-=======
-            if 'clustered' not in ctxt and len(related_units(rid)) > 1:
->>>>>>> bedfd70c
+                    ctxt['rabbitmq_ha_queues'] = False
                 rabbitmq_hosts = []
                 for unit in related_units(rid):
                     rabbitmq_hosts.append(relation_get('private-address',
@@ -246,10 +241,13 @@
         '''This generates context for /etc/ceph/ceph.conf templates'''
         if not relation_ids('ceph'):
             return {}
+
         log('Generating template context for ceph')
+
         mon_hosts = []
         auth = None
         key = None
+        use_syslog = str(config('use-syslog')).lower()
         for rid in relation_ids('ceph'):
             for unit in related_units(rid):
                 mon_hosts.append(relation_get('private-address', rid=rid,
@@ -261,6 +259,7 @@
             'mon_hosts': ' '.join(mon_hosts),
             'auth': auth,
             'key': key,
+            'use_syslog': use_syslog
         }
 
         if not os.path.isdir('/etc/ceph'):
@@ -389,17 +388,15 @@
             'private_address': unit_get('private-address'),
             'endpoints': []
         }
-        for ext_port in self.external_ports:
-            if peer_units() or is_clustered():
-                int_port = determine_haproxy_port(ext_port)
-            else:
-                int_port = determine_api_port(ext_port)
+        for api_port in self.external_ports:
+            ext_port = determine_apache_port(api_port)
+            int_port = determine_api_port(api_port)
             portmap = (int(ext_port), int(int_port))
             ctxt['endpoints'].append(portmap)
         return ctxt
 
 
-class NeutronContext(object):
+class NeutronContext(OSContextGenerator):
     interfaces = []
 
     @property
@@ -460,6 +457,22 @@
 
         return nvp_ctxt
 
+    def neutron_ctxt(self):
+        if https():
+            proto = 'https'
+        else:
+            proto = 'http'
+        if is_clustered():
+            host = config('vip')
+        else:
+            host = unit_get('private-address')
+        url = '%s://%s:%s' % (proto, host, '9696')
+        ctxt = {
+            'network_manager': self.network_manager,
+            'neutron_url': url,
+        }
+        return ctxt
+
     def __call__(self):
         self._ensure_packages()
 
@@ -469,7 +482,7 @@
         if not self.plugin:
             return {}
 
-        ctxt = {'network_manager': self.network_manager}
+        ctxt = self.neutron_ctxt()
 
         if self.plugin == 'ovs':
             ctxt.update(self.ovs_ctxt())
@@ -501,45 +514,7 @@
             if not config_flags:
                 return {}
 
-<<<<<<< HEAD
-            if config_flags.find('==') >= 0:
-                log("config_flags is not in expected format (key=value)",
-                    level=ERROR)
-                raise OSContextError
-
-            # strip the following from each value.
-            post_strippers = ' ,'
-            # we strip any leading/trailing '=' or ' ' from the string then
-            # split on '='.
-            split = config_flags.strip(' =').split('=')
-            limit = len(split)
-            flags = {}
-            for i in xrange(0, limit - 1):
-                current = split[i]
-                next = split[i + 1]
-                vindex = next.rfind(',')
-                if (i == limit - 2) or (vindex < 0):
-                    value = next
-                else:
-                    value = next[:vindex]
-
-                if i == 0:
-                    key = current
-                else:
-                    # if this not the first entry, expect an embedded key.
-                    index = current.rfind(',')
-                    if index < 0:
-                        log("invalid config value(s) at index %s" % (i),
-                            level=ERROR)
-                        raise OSContextError
-                    key = current[index + 1:]
-
-                # Add to collection.
-                flags[key.strip(post_strippers)] = value.rstrip(post_strippers)
-
-=======
             flags = config_flags_parser(config_flags)
->>>>>>> bedfd70c
             return {'user_config_flags': flags}
 
 
@@ -633,6 +608,7 @@
 
 
 class SyslogContext(OSContextGenerator):
+
     def __call__(self):
         ctxt = {
             'use_syslog': config('use-syslog')
