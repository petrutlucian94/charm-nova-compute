import json
import os

from base64 import b64decode

from subprocess import (
    check_call
)


from charmhelpers.fetch import (
    apt_install,
    filter_installed_packages,
)

from charmhelpers.core.hookenv import (
    config,
    local_unit,
    log,
    relation_get,
    relation_ids,
    related_units,
    unit_get,
    unit_private_ip,
    ERROR,
)

from charmhelpers.contrib.hahelpers.cluster import (
    determine_apache_port,
    determine_api_port,
    https,
)

from charmhelpers.contrib.hahelpers.apache import (
    get_cert,
    get_ca_cert,
)

from charmhelpers.contrib.openstack.neutron import (
    neutron_plugin_attribute,
)

CA_CERT_PATH = '/usr/local/share/ca-certificates/keystone_juju_ca_cert.crt'


class OSContextError(Exception):
    pass


def ensure_packages(packages):
    '''Install but do not upgrade required plugin packages'''
    required = filter_installed_packages(packages)
    if required:
        apt_install(required, fatal=True)


def context_complete(ctxt):
    _missing = []
    for k, v in ctxt.iteritems():
        if v is None or v == '':
            _missing.append(k)
    if _missing:
        log('Missing required data: %s' % ' '.join(_missing), level='INFO')
        return False
    return True


def config_flags_parser(config_flags):
    if config_flags.find('==') >= 0:
        log("config_flags is not in expected format (key=value)",
            level=ERROR)
        raise OSContextError
    # strip the following from each value.
    post_strippers = ' ,'
    # we strip any leading/trailing '=' or ' ' from the string then
    # split on '='.
    split = config_flags.strip(' =').split('=')
    limit = len(split)
    flags = {}
    for i in xrange(0, limit - 1):
        current = split[i]
        next = split[i + 1]
        vindex = next.rfind(',')
        if (i == limit - 2) or (vindex < 0):
            value = next
        else:
            value = next[:vindex]

        if i == 0:
            key = current
        else:
            # if this not the first entry, expect an embedded key.
            index = current.rfind(',')
            if index < 0:
                log("invalid config value(s) at index %s" % (i),
                    level=ERROR)
                raise OSContextError
            key = current[index + 1:]

        # Add to collection.
        flags[key.strip(post_strippers)] = value.rstrip(post_strippers)
    return flags


class OSContextGenerator(object):
    interfaces = []

    def __call__(self):
        raise NotImplementedError


class SharedDBContext(OSContextGenerator):
    interfaces = ['shared-db']

    def __init__(self, database=None, user=None, relation_prefix=None):
        '''
        Allows inspecting relation for settings prefixed with relation_prefix.
        This is useful for parsing access for multiple databases returned via
        the shared-db interface (eg, nova_password, quantum_password)
        '''
        self.relation_prefix = relation_prefix
        self.database = database
        self.user = user

    def __call__(self):
        self.database = self.database or config('database')
        self.user = self.user or config('database-user')
        if None in [self.database, self.user]:
            log('Could not generate shared_db context. '
                'Missing required charm config options. '
                '(database name and user)')
            raise OSContextError
        ctxt = {}

        password_setting = 'password'
        if self.relation_prefix:
            password_setting = self.relation_prefix + '_password'

        for rid in relation_ids('shared-db'):
            for unit in related_units(rid):
                passwd = relation_get(password_setting, rid=rid, unit=unit)
                ctxt = {
                    'database_host': relation_get('db_host', rid=rid,
                                                  unit=unit),
                    'database': self.database,
                    'database_user': self.user,
                    'database_password': passwd,
                }
                if context_complete(ctxt):
                    return ctxt
        return {}


class IdentityServiceContext(OSContextGenerator):
    interfaces = ['identity-service']

    def __call__(self):
        log('Generating template context for identity-service')
        ctxt = {}

        for rid in relation_ids('identity-service'):
            for unit in related_units(rid):
                ctxt = {
                    'service_port': relation_get('service_port', rid=rid,
                                                 unit=unit),
                    'service_host': relation_get('service_host', rid=rid,
                                                 unit=unit),
                    'auth_host': relation_get('auth_host', rid=rid, unit=unit),
                    'auth_port': relation_get('auth_port', rid=rid, unit=unit),
                    'admin_tenant_name': relation_get('service_tenant',
                                                      rid=rid, unit=unit),
                    'admin_user': relation_get('service_username', rid=rid,
                                               unit=unit),
                    'admin_password': relation_get('service_password', rid=rid,
                                                   unit=unit),
                    # XXX: Hard-coded http.
                    'service_protocol': 'http',
                    'auth_protocol': 'http',
                }
                if context_complete(ctxt):
                    return ctxt
        return {}


class AMQPContext(OSContextGenerator):
    interfaces = ['amqp']

    def __call__(self):
        log('Generating template context for amqp')
        conf = config()
        try:
            username = conf['rabbit-user']
            vhost = conf['rabbit-vhost']
        except KeyError as e:
            log('Could not generate shared_db context. '
                'Missing required charm config options: %s.' % e)
            raise OSContextError

        ctxt = {}
        for rid in relation_ids('amqp'):
            for unit in related_units(rid):
                if relation_get('clustered', rid=rid, unit=unit):
                    ctxt['clustered'] = True
                    ctxt['rabbitmq_host'] = relation_get('vip', rid=rid,
                                                         unit=unit)
                else:
                    ctxt['rabbitmq_host'] = relation_get('private-address',
                                                         rid=rid, unit=unit)
                ctxt.update({
                    'rabbitmq_user': username,
                    'rabbitmq_password': relation_get('password', rid=rid,
                                                      unit=unit),
                    'rabbitmq_virtual_host': vhost,
                })
                if context_complete(ctxt):
                    # Sufficient information found = break out!
                    break
            # Used for active/active rabbitmq >= grizzly
<<<<<<< HEAD
            if ('clustered' not in ctxt or relation_get('ha-vip-only') == 'True') and \
               len(related_units(rid)) > 1:
                if relation_get('ha_queues'):
                    ctxt['rabbitmq_ha_queues'] = relation_get('ha_queues')
                else:
                    ctxt['rabbitmq_ha_queues'] = False
=======
            if 'clustered' not in ctxt and len(related_units(rid)) > 1:
>>>>>>> bedfd70c
                rabbitmq_hosts = []
                for unit in related_units(rid):
                    rabbitmq_hosts.append(relation_get('private-address',
                                                       rid=rid, unit=unit))
                ctxt['rabbitmq_hosts'] = ','.join(rabbitmq_hosts)
        if not context_complete(ctxt):
            return {}
        else:
            return ctxt


class CephContext(OSContextGenerator):
    interfaces = ['ceph']

    def __call__(self):
        '''This generates context for /etc/ceph/ceph.conf templates'''
        if not relation_ids('ceph'):
            return {}
        log('Generating template context for ceph')
        mon_hosts = []
        auth = None
        key = None
        for rid in relation_ids('ceph'):
            for unit in related_units(rid):
                mon_hosts.append(relation_get('private-address', rid=rid,
                                              unit=unit))
                auth = relation_get('auth', rid=rid, unit=unit)
                key = relation_get('key', rid=rid, unit=unit)
                use_syslog = str(config('use-syslog')).lower()

        ctxt = {
            'mon_hosts': ' '.join(mon_hosts),
            'auth': auth,
            'key': key,
            'use_syslog': use_syslog
        }

        if not os.path.isdir('/etc/ceph'):
            os.mkdir('/etc/ceph')

        if not context_complete(ctxt):
            return {}

        ensure_packages(['ceph-common'])

        return ctxt


class HAProxyContext(OSContextGenerator):
    interfaces = ['cluster']

    def __call__(self):
        '''
        Builds half a context for the haproxy template, which describes
        all peers to be included in the cluster.  Each charm needs to include
        its own context generator that describes the port mapping.
        '''
        if not relation_ids('cluster'):
            return {}

        cluster_hosts = {}
        l_unit = local_unit().replace('/', '-')
        cluster_hosts[l_unit] = unit_get('private-address')

        for rid in relation_ids('cluster'):
            for unit in related_units(rid):
                _unit = unit.replace('/', '-')
                addr = relation_get('private-address', rid=rid, unit=unit)
                cluster_hosts[_unit] = addr

        ctxt = {
            'units': cluster_hosts,
        }
        if len(cluster_hosts.keys()) > 1:
            # Enable haproxy when we have enough peers.
            log('Ensuring haproxy enabled in /etc/default/haproxy.')
            with open('/etc/default/haproxy', 'w') as out:
                out.write('ENABLED=1\n')
            return ctxt
        log('HAProxy context is incomplete, this unit has no peers.')
        return {}


class ImageServiceContext(OSContextGenerator):
    interfaces = ['image-service']

    def __call__(self):
        '''
        Obtains the glance API server from the image-service relation.  Useful
        in nova and cinder (currently).
        '''
        log('Generating template context for image-service.')
        rids = relation_ids('image-service')
        if not rids:
            return {}
        for rid in rids:
            for unit in related_units(rid):
                api_server = relation_get('glance-api-server',
                                          rid=rid, unit=unit)
                if api_server:
                    return {'glance_api_servers': api_server}
        log('ImageService context is incomplete. '
            'Missing required relation data.')
        return {}


class ApacheSSLContext(OSContextGenerator):

    """
    Generates a context for an apache vhost configuration that configures
    HTTPS reverse proxying for one or many endpoints.  Generated context
    looks something like:
    {
        'namespace': 'cinder',
        'private_address': 'iscsi.mycinderhost.com',
        'endpoints': [(8776, 8766), (8777, 8767)]
    }

    The endpoints list consists of a tuples mapping external ports
    to internal ports.
    """
    interfaces = ['https']

    # charms should inherit this context and set external ports
    # and service namespace accordingly.
    external_ports = []
    service_namespace = None

    def enable_modules(self):
        cmd = ['a2enmod', 'ssl', 'proxy', 'proxy_http']
        check_call(cmd)

    def configure_cert(self):
        if not os.path.isdir('/etc/apache2/ssl'):
            os.mkdir('/etc/apache2/ssl')
        ssl_dir = os.path.join('/etc/apache2/ssl/', self.service_namespace)
        if not os.path.isdir(ssl_dir):
            os.mkdir(ssl_dir)
        cert, key = get_cert()
        with open(os.path.join(ssl_dir, 'cert'), 'w') as cert_out:
            cert_out.write(b64decode(cert))
        with open(os.path.join(ssl_dir, 'key'), 'w') as key_out:
            key_out.write(b64decode(key))
        ca_cert = get_ca_cert()
        if ca_cert:
            with open(CA_CERT_PATH, 'w') as ca_out:
                ca_out.write(b64decode(ca_cert))
            check_call(['update-ca-certificates'])

    def __call__(self):
        if isinstance(self.external_ports, basestring):
            self.external_ports = [self.external_ports]
        if (not self.external_ports or not https()):
            return {}

        self.configure_cert()
        self.enable_modules()

        ctxt = {
            'namespace': self.service_namespace,
            'private_address': unit_get('private-address'),
            'endpoints': []
        }
        for api_port in self.external_ports:
            ext_port = determine_apache_port(api_port)
            int_port = determine_api_port(api_port)
            portmap = (int(ext_port), int(int_port))
            ctxt['endpoints'].append(portmap)
        return ctxt


class NeutronContext(object):
    interfaces = []

    @property
    def plugin(self):
        return None

    @property
    def network_manager(self):
        return None

    @property
    def packages(self):
        return neutron_plugin_attribute(
            self.plugin, 'packages', self.network_manager)

    @property
    def neutron_security_groups(self):
        return None

    def _ensure_packages(self):
        [ensure_packages(pkgs) for pkgs in self.packages]

    def _save_flag_file(self):
        if self.network_manager == 'quantum':
            _file = '/etc/nova/quantum_plugin.conf'
        else:
            _file = '/etc/nova/neutron_plugin.conf'
        with open(_file, 'wb') as out:
            out.write(self.plugin + '\n')

    def ovs_ctxt(self):
        driver = neutron_plugin_attribute(self.plugin, 'driver',
                                          self.network_manager)
        config = neutron_plugin_attribute(self.plugin, 'config',
                                          self.network_manager)
        ovs_ctxt = {
            'core_plugin': driver,
            'neutron_plugin': 'ovs',
            'neutron_security_groups': self.neutron_security_groups,
            'local_ip': unit_private_ip(),
            'config': config
        }

        return ovs_ctxt

    def nvp_ctxt(self):
        driver = neutron_plugin_attribute(self.plugin, 'driver',
                                          self.network_manager)
        config = neutron_plugin_attribute(self.plugin, 'config',
                                          self.network_manager)
        nvp_ctxt = {
            'core_plugin': driver,
            'neutron_plugin': 'nvp',
            'neutron_security_groups': self.neutron_security_groups,
            'local_ip': unit_private_ip(),
            'config': config
        }

        return nvp_ctxt

    def __call__(self):
        self._ensure_packages()

        if self.network_manager not in ['quantum', 'neutron']:
            return {}

        if not self.plugin:
            return {}

        ctxt = {'network_manager': self.network_manager}

        if self.plugin == 'ovs':
            ctxt.update(self.ovs_ctxt())
        elif self.plugin == 'nvp':
            ctxt.update(self.nvp_ctxt())

        alchemy_flags = config('neutron-alchemy-flags')
        if alchemy_flags:
            flags = config_flags_parser(alchemy_flags)
            ctxt['neutron_alchemy_flags'] = flags

        self._save_flag_file()
        return ctxt


class OSConfigFlagContext(OSContextGenerator):

        """
        Responsible for adding user-defined config-flags in charm config to a
        template context.

        NOTE: the value of config-flags may be a comma-separated list of
              key=value pairs and some Openstack config files support
              comma-separated lists as values.
        """

        def __call__(self):
            config_flags = config('config-flags')
            if not config_flags:
                return {}

            flags = config_flags_parser(config_flags)
            return {'user_config_flags': flags}


class SubordinateConfigContext(OSContextGenerator):

    """
    Responsible for inspecting relations to subordinates that
    may be exporting required config via a json blob.

    The subordinate interface allows subordinates to export their
    configuration requirements to the principle for multiple config
    files and multiple serivces.  Ie, a subordinate that has interfaces
    to both glance and nova may export to following yaml blob as json:

        glance:
            /etc/glance/glance-api.conf:
                sections:
                    DEFAULT:
                        - [key1, value1]
            /etc/glance/glance-registry.conf:
                    MYSECTION:
                        - [key2, value2]
        nova:
            /etc/nova/nova.conf:
                sections:
                    DEFAULT:
                        - [key3, value3]


    It is then up to the principle charms to subscribe this context to
    the service+config file it is interestd in.  Configuration data will
    be available in the template context, in glance's case, as:
        ctxt = {
            ... other context ...
            'subordinate_config': {
                'DEFAULT': {
                    'key1': 'value1',
                },
                'MYSECTION': {
                    'key2': 'value2',
                },
            }
        }

    """

    def __init__(self, service, config_file, interface):
        """
        :param service     : Service name key to query in any subordinate
                             data found
        :param config_file : Service's config file to query sections
        :param interface   : Subordinate interface to inspect
        """
        self.service = service
        self.config_file = config_file
        self.interface = interface

    def __call__(self):
        ctxt = {}
        for rid in relation_ids(self.interface):
            for unit in related_units(rid):
                sub_config = relation_get('subordinate_configuration',
                                          rid=rid, unit=unit)
                if sub_config and sub_config != '':
                    try:
                        sub_config = json.loads(sub_config)
                    except:
                        log('Could not parse JSON from subordinate_config '
                            'setting from %s' % rid, level=ERROR)
                        continue

                    if self.service not in sub_config:
                        log('Found subordinate_config on %s but it contained'
                            'nothing for %s service' % (rid, self.service))
                        continue

                    sub_config = sub_config[self.service]
                    if self.config_file not in sub_config:
                        log('Found subordinate_config on %s but it contained'
                            'nothing for %s' % (rid, self.config_file))
                        continue

                    sub_config = sub_config[self.config_file]
                    for k, v in sub_config.iteritems():
                        ctxt[k] = v

        if not ctxt:
            ctxt['sections'] = {}

        return ctxt


class SyslogContext(OSContextGenerator):
<<<<<<< HEAD

=======
>>>>>>> bedfd70c
    def __call__(self):
        ctxt = {
            'use_syslog': config('use-syslog')
        }
        return ctxt<|MERGE_RESOLUTION|>--- conflicted
+++ resolved
@@ -26,9 +26,11 @@
 )
 
 from charmhelpers.contrib.hahelpers.cluster import (
-    determine_apache_port,
     determine_api_port,
+    determine_haproxy_port,
     https,
+    is_clustered,
+    peer_units,
 )
 
 from charmhelpers.contrib.hahelpers.apache import (
@@ -216,16 +218,7 @@
                     # Sufficient information found = break out!
                     break
             # Used for active/active rabbitmq >= grizzly
-<<<<<<< HEAD
-            if ('clustered' not in ctxt or relation_get('ha-vip-only') == 'True') and \
-               len(related_units(rid)) > 1:
-                if relation_get('ha_queues'):
-                    ctxt['rabbitmq_ha_queues'] = relation_get('ha_queues')
-                else:
-                    ctxt['rabbitmq_ha_queues'] = False
-=======
             if 'clustered' not in ctxt and len(related_units(rid)) > 1:
->>>>>>> bedfd70c
                 rabbitmq_hosts = []
                 for unit in related_units(rid):
                     rabbitmq_hosts.append(relation_get('private-address',
@@ -254,13 +247,11 @@
                                               unit=unit))
                 auth = relation_get('auth', rid=rid, unit=unit)
                 key = relation_get('key', rid=rid, unit=unit)
-                use_syslog = str(config('use-syslog')).lower()
 
         ctxt = {
             'mon_hosts': ' '.join(mon_hosts),
             'auth': auth,
             'key': key,
-            'use_syslog': use_syslog
         }
 
         if not os.path.isdir('/etc/ceph'):
@@ -389,9 +380,11 @@
             'private_address': unit_get('private-address'),
             'endpoints': []
         }
-        for api_port in self.external_ports:
-            ext_port = determine_apache_port(api_port)
-            int_port = determine_api_port(api_port)
+        for ext_port in self.external_ports:
+            if peer_units() or is_clustered():
+                int_port = determine_haproxy_port(ext_port)
+            else:
+                int_port = determine_api_port(ext_port)
             portmap = (int(ext_port), int(int_port))
             ctxt['endpoints'].append(portmap)
         return ctxt
@@ -593,10 +586,6 @@
 
 
 class SyslogContext(OSContextGenerator):
-<<<<<<< HEAD
-
-=======
->>>>>>> bedfd70c
     def __call__(self):
         ctxt = {
             'use_syslog': config('use-syslog')
