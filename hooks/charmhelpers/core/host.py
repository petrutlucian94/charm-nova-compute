--- conflicted
+++ resolved
@@ -149,14 +149,9 @@
 
 
 def user_exists(username):
-<<<<<<< HEAD
-    try:
-        user_info = pwd.getpwnam(username)
-=======
     """Check if a user exists"""
     try:
         pwd.getpwnam(username)
->>>>>>> 5082fb0d
         user_exists = True
     except KeyError:
         user_exists = False
@@ -295,13 +290,8 @@
     return system_mounts
 
 
-<<<<<<< HEAD
-
-def fstab_mount(mountpoint):
-=======
 def fstab_mount(mountpoint):
     """Mount filesystem using fstab"""
->>>>>>> 5082fb0d
     cmd_args = ['mount', mountpoint]
     try:
         subprocess.check_output(cmd_args)
