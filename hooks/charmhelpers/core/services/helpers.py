# Copyright 2014-2015 Canonical Limited.
#
# This file is part of charm-helpers.
#
# charm-helpers is free software: you can redistribute it and/or modify
# it under the terms of the GNU Lesser General Public License version 3 as
# published by the Free Software Foundation.
#
# charm-helpers is distributed in the hope that it will be useful,
# but WITHOUT ANY WARRANTY; without even the implied warranty of
# MERCHANTABILITY or FITNESS FOR A PARTICULAR PURPOSE.  See the
# GNU Lesser General Public License for more details.
#
# You should have received a copy of the GNU Lesser General Public License
# along with charm-helpers.  If not, see <http://www.gnu.org/licenses/>.

import os
import yaml

from charmhelpers.core import hookenv
from charmhelpers.core import host
from charmhelpers.core import templating

from charmhelpers.core.services.base import ManagerCallback


__all__ = ['RelationContext', 'TemplateCallback',
           'render_template', 'template']


class RelationContext(dict):
    """
    Base class for a context generator that gets relation data from juju.

    Subclasses must provide the attributes `name`, which is the name of the
    interface of interest, `interface`, which is the type of the interface of
    interest, and `required_keys`, which is the set of keys required for the
    relation to be considered complete.  The data for all interfaces matching
    the `name` attribute that are complete will used to populate the dictionary
    values (see `get_data`, below).

    The generated context will be namespaced under the relation :attr:`name`,
    to prevent potential naming conflicts.

    :param str name: Override the relation :attr:`name`, since it can vary from charm to charm
    :param list additional_required_keys: Extend the list of :attr:`required_keys`
    """
    name = None
    interface = None

    def __init__(self, name=None, additional_required_keys=None):
        if not hasattr(self, 'required_keys'):
            self.required_keys = []

        if name is not None:
            self.name = name
        if additional_required_keys:
            self.required_keys.extend(additional_required_keys)
        self.get_data()

    def __bool__(self):
        """
        Returns True if all of the required_keys are available.
        """
        return self.is_ready()

    __nonzero__ = __bool__

    def __repr__(self):
        return super(RelationContext, self).__repr__()

    def is_ready(self):
        """
        Returns True if all of the `required_keys` are available from any units.
        """
        ready = len(self.get(self.name, [])) > 0
        if not ready:
            hookenv.log('Incomplete relation: {}'.format(self.__class__.__name__), hookenv.DEBUG)
        return ready

    def _is_ready(self, unit_data):
        """
        Helper method that tests a set of relation data and returns True if
        all of the `required_keys` are present.
        """
        return set(unit_data.keys()).issuperset(set(self.required_keys))

    def get_data(self):
        """
        Retrieve the relation data for each unit involved in a relation and,
        if complete, store it in a list under `self[self.name]`.  This
        is automatically called when the RelationContext is instantiated.

        The units are sorted lexographically first by the service ID, then by
        the unit ID.  Thus, if an interface has two other services, 'db:1'
        and 'db:2', with 'db:1' having two units, 'wordpress/0' and 'wordpress/1',
        and 'db:2' having one unit, 'mediawiki/0', all of which have a complete
        set of data, the relation data for the units will be stored in the
        order: 'wordpress/0', 'wordpress/1', 'mediawiki/0'.

        If you only care about a single unit on the relation, you can just
        access it as `{{ interface[0]['key'] }}`.  However, if you can at all
        support multiple units on a relation, you should iterate over the list,
        like::

            {% for unit in interface -%}
                {{ unit['key'] }}{% if not loop.last %},{% endif %}
            {%- endfor %}

        Note that since all sets of relation data from all related services and
        units are in a single list, if you need to know which service or unit a
        set of data came from, you'll need to extend this class to preserve
        that information.
        """
        if not hookenv.relation_ids(self.name):
            return

        ns = self.setdefault(self.name, [])
        for rid in sorted(hookenv.relation_ids(self.name)):
            for unit in sorted(hookenv.related_units(rid)):
                reldata = hookenv.relation_get(rid=rid, unit=unit)
                if self._is_ready(reldata):
                    ns.append(reldata)

    def provide_data(self):
        """
        Return data to be relation_set for this interface.
        """
        return {}


class MysqlRelation(RelationContext):
    """
    Relation context for the `mysql` interface.

    :param str name: Override the relation :attr:`name`, since it can vary from charm to charm
    :param list additional_required_keys: Extend the list of :attr:`required_keys`
    """
    name = 'db'
    interface = 'mysql'

    def __init__(self, *args, **kwargs):
        self.required_keys = ['host', 'user', 'password', 'database']
        RelationContext.__init__(self, *args, **kwargs)


class HttpRelation(RelationContext):
    """
    Relation context for the `http` interface.

    :param str name: Override the relation :attr:`name`, since it can vary from charm to charm
    :param list additional_required_keys: Extend the list of :attr:`required_keys`
    """
    name = 'website'
    interface = 'http'

    def __init__(self, *args, **kwargs):
        self.required_keys = ['host', 'port']
        RelationContext.__init__(self, *args, **kwargs)

    def provide_data(self):
        return {
            'host': hookenv.unit_get('private-address'),
            'port': 80,
        }


class RequiredConfig(dict):
    """
    Data context that loads config options with one or more mandatory options.

    Once the required options have been changed from their default values, all
    config options will be available, namespaced under `config` to prevent
    potential naming conflicts (for example, between a config option and a
    relation property).

    :param list *args: List of options that must be changed from their default values.
    """

    def __init__(self, *args):
        self.required_options = args
        self['config'] = hookenv.config()
        with open(os.path.join(hookenv.charm_dir(), 'config.yaml')) as fp:
            self.config = yaml.load(fp).get('options', {})

    def __bool__(self):
        for option in self.required_options:
            if option not in self['config']:
                return False
            current_value = self['config'][option]
            default_value = self.config[option].get('default')
            if current_value == default_value:
                return False
            if current_value in (None, '') and default_value in (None, ''):
                return False
        return True

    def __nonzero__(self):
        return self.__bool__()


class StoredContext(dict):
    """
    A data context that always returns the data that it was first created with.

    This is useful to do a one-time generation of things like passwords, that
    will thereafter use the same value that was originally generated, instead
    of generating a new value each time it is run.
    """
    def __init__(self, file_name, config_data):
        """
        If the file exists, populate `self` with the data from the file.
        Otherwise, populate with the given data and persist it to the file.
        """
        if os.path.exists(file_name):
            self.update(self.read_context(file_name))
        else:
            self.store_context(file_name, config_data)
            self.update(config_data)

    def store_context(self, file_name, config_data):
        if not os.path.isabs(file_name):
            file_name = os.path.join(hookenv.charm_dir(), file_name)
        with open(file_name, 'w') as file_stream:
            os.fchmod(file_stream.fileno(), 0o600)
            yaml.dump(config_data, file_stream)

    def read_context(self, file_name):
        if not os.path.isabs(file_name):
            file_name = os.path.join(hookenv.charm_dir(), file_name)
        with open(file_name, 'r') as file_stream:
            data = yaml.load(file_stream)
            if not data:
                raise OSError("%s is empty" % file_name)
            return data


class TemplateCallback(ManagerCallback):
    """
    Callback class that will render a Jinja2 template, for use as a ready
    action.

    :param str source: The template source file, relative to
        `$CHARM_DIR/templates`

    :param str target: The target to write the rendered template to
    :param str owner: The owner of the rendered file
    :param str group: The group of the rendered file
    :param int perms: The permissions of the rendered file
<<<<<<< HEAD
    :param list template_searchpath: List of paths to search for template in
=======
>>>>>>> 5082fb0d
    :param partial on_change_action: functools partial to be executed when
                                     rendered file changes
    """
    def __init__(self, source, target,
                 owner='root', group='root', perms=0o444,
<<<<<<< HEAD
                 template_searchpath=None, on_change_action=None):
=======
                 on_change_action=None):
>>>>>>> 5082fb0d
        self.source = source
        self.target = target
        self.owner = owner
        self.group = group
        self.perms = perms
<<<<<<< HEAD
        self.template_searchpath = template_searchpath
=======
>>>>>>> 5082fb0d
        self.on_change_action = on_change_action

    def __call__(self, manager, service_name, event_name):
        pre_checksum = ''
        if self.on_change_action and os.path.isfile(self.target):
            pre_checksum = host.file_hash(self.target)
<<<<<<< HEAD
            print pre_checksum
=======
>>>>>>> 5082fb0d
        service = manager.get_service(service_name)
        context = {}
        for ctx in service.get('required_data', []):
            context.update(ctx)
        templating.render(self.source, self.target, context,
<<<<<<< HEAD
                          self.owner, self.group, self.perms,
                          self.template_searchpath)
        if self.on_change_action:
            if pre_checksum == host.file_hash(self.target):
                print "No change detected " + self.target
=======
                          self.owner, self.group, self.perms)
        if self.on_change_action:
            if pre_checksum == host.file_hash(self.target):
                hookenv.log(
                    'No change detected: {}'.format(self.target),
                    hookenv.DEBUG)
>>>>>>> 5082fb0d
            else:
                self.on_change_action()


# Convenience aliases for templates
render_template = template = TemplateCallback<|MERGE_RESOLUTION|>--- conflicted
+++ resolved
@@ -247,58 +247,34 @@
     :param str owner: The owner of the rendered file
     :param str group: The group of the rendered file
     :param int perms: The permissions of the rendered file
-<<<<<<< HEAD
-    :param list template_searchpath: List of paths to search for template in
-=======
->>>>>>> 5082fb0d
     :param partial on_change_action: functools partial to be executed when
                                      rendered file changes
     """
     def __init__(self, source, target,
                  owner='root', group='root', perms=0o444,
-<<<<<<< HEAD
-                 template_searchpath=None, on_change_action=None):
-=======
                  on_change_action=None):
->>>>>>> 5082fb0d
         self.source = source
         self.target = target
         self.owner = owner
         self.group = group
         self.perms = perms
-<<<<<<< HEAD
-        self.template_searchpath = template_searchpath
-=======
->>>>>>> 5082fb0d
         self.on_change_action = on_change_action
 
     def __call__(self, manager, service_name, event_name):
         pre_checksum = ''
         if self.on_change_action and os.path.isfile(self.target):
             pre_checksum = host.file_hash(self.target)
-<<<<<<< HEAD
-            print pre_checksum
-=======
->>>>>>> 5082fb0d
         service = manager.get_service(service_name)
         context = {}
         for ctx in service.get('required_data', []):
             context.update(ctx)
         templating.render(self.source, self.target, context,
-<<<<<<< HEAD
-                          self.owner, self.group, self.perms,
-                          self.template_searchpath)
-        if self.on_change_action:
-            if pre_checksum == host.file_hash(self.target):
-                print "No change detected " + self.target
-=======
                           self.owner, self.group, self.perms)
         if self.on_change_action:
             if pre_checksum == host.file_hash(self.target):
                 hookenv.log(
                     'No change detected: {}'.format(self.target),
                     hookenv.DEBUG)
->>>>>>> 5082fb0d
             else:
                 self.on_change_action()
 
