from bzrlib.branch import Branch
import os
import re
from charmhelpers.contrib.amulet.deployment import (
    AmuletDeployment
)


class OpenStackAmuletDeployment(AmuletDeployment):
    """OpenStack amulet deployment.

       This class inherits from AmuletDeployment and has additional support
       that is specifically for use by OpenStack charms.
       """

    def __init__(self, series=None, openstack=None, source=None, stable=True):
        """Initialize the deployment environment."""
        super(OpenStackAmuletDeployment, self).__init__(series)
        self.openstack = openstack
        self.source = source
        self.stable = stable
        # Note(coreycb): this needs to be changed when new next branches come
        # out.
        self.current_next = "trusty"

    def _determine_branch_locations(self, other_services):
        """Determine the branch locations for the other services.

           Determine if the local branch being tested is derived from its
           stable or next (dev) branch, and based on this, use the corresonding
           stable or next branches for the other_services."""
        base_charms = ['mysql', 'mongodb', 'rabbitmq-server']

        if self.stable:
            for svc in other_services:
                temp = 'lp:charms/{}'
                svc['location'] = temp.format(svc['name'])
        else:
            for svc in other_services:
                if svc['name'] in base_charms:
                    temp = 'lp:charms/{}'
                    svc['location'] = temp.format(svc['name'])
                else:
                    temp = 'lp:~openstack-charmers/charms/{}/{}/next'
                    svc['location'] = temp.format(self.current_next,
                                                  svc['name'])
        return other_services

    def _is_dev_branch(self):
        """Determine if branch being tested is a dev (i.e. next) branch."""
        branch = Branch.open(os.getcwd())
        parent = branch.get_parent()
        pattern = re.compile("^.*/next/$")
        if (pattern.match(parent)):
            return True
        else:
            return False

    def _determine_branch_locations(self, other_services):
        """Determine the branch locations for the other services.

           If the branch being tested is a dev branch, then determine the
           development branch locations for the other services. Otherwise,
           the default charm store branches will be used."""
        name = 0
        if self._is_dev_branch():
            updated_services = []
            for svc in other_services:
                if svc[name] in ['mysql', 'mongodb', 'rabbitmq-server']:
                    location = 'lp:charms/{}'.format(svc[name])
                else:
                    temp = 'lp:~openstack-charmers/charms/trusty/{}/next'
                    location = temp.format(svc[name])
                updated_services.append(svc + (location,))
            other_services = updated_services
        return other_services

    def _add_services(self, this_service, other_services):
        """Add services to the deployment and set openstack-origin/source."""
<<<<<<< HEAD
        name = 0
        other_services = self._determine_branch_locations(other_services)
        super(OpenStackAmuletDeployment, self)._add_services(this_service,
                                                             other_services)
=======
        other_services = self._determine_branch_locations(other_services)

        super(OpenStackAmuletDeployment, self)._add_services(this_service,
                                                             other_services)

>>>>>>> 186458ba
        services = other_services
        services.append(this_service)
        use_source = ['mysql', 'mongodb', 'rabbitmq-server', 'ceph',
                      'ceph-osd', 'ceph-radosgw']

        if self.openstack:
            for svc in services:
                if svc['name'] not in use_source:
                    config = {'openstack-origin': self.openstack}
                    self.d.configure(svc['name'], config)

        if self.source:
            for svc in services:
                if svc['name'] in use_source:
                    config = {'source': self.source}
                    self.d.configure(svc['name'], config)

    def _configure_services(self, configs):
        """Configure all of the services."""
        for service, config in configs.iteritems():
            self.d.configure(service, config)

    def _get_openstack_release(self):
        """Get openstack release.

           Return an integer representing the enum value of the openstack
           release.
           """
        (self.precise_essex, self.precise_folsom, self.precise_grizzly,
         self.precise_havana, self.precise_icehouse,
         self.trusty_icehouse) = range(6)
        releases = {
            ('precise', None): self.precise_essex,
            ('precise', 'cloud:precise-folsom'): self.precise_folsom,
            ('precise', 'cloud:precise-grizzly'): self.precise_grizzly,
            ('precise', 'cloud:precise-havana'): self.precise_havana,
            ('precise', 'cloud:precise-icehouse'): self.precise_icehouse,
            ('trusty', None): self.trusty_icehouse}
        return releases[(self.series, self.openstack)]<|MERGE_RESOLUTION|>--- conflicted
+++ resolved
@@ -1,6 +1,3 @@
-from bzrlib.branch import Branch
-import os
-import re
 from charmhelpers.contrib.amulet.deployment import (
     AmuletDeployment
 )
@@ -46,49 +43,13 @@
                                                   svc['name'])
         return other_services
 
-    def _is_dev_branch(self):
-        """Determine if branch being tested is a dev (i.e. next) branch."""
-        branch = Branch.open(os.getcwd())
-        parent = branch.get_parent()
-        pattern = re.compile("^.*/next/$")
-        if (pattern.match(parent)):
-            return True
-        else:
-            return False
-
-    def _determine_branch_locations(self, other_services):
-        """Determine the branch locations for the other services.
-
-           If the branch being tested is a dev branch, then determine the
-           development branch locations for the other services. Otherwise,
-           the default charm store branches will be used."""
-        name = 0
-        if self._is_dev_branch():
-            updated_services = []
-            for svc in other_services:
-                if svc[name] in ['mysql', 'mongodb', 'rabbitmq-server']:
-                    location = 'lp:charms/{}'.format(svc[name])
-                else:
-                    temp = 'lp:~openstack-charmers/charms/trusty/{}/next'
-                    location = temp.format(svc[name])
-                updated_services.append(svc + (location,))
-            other_services = updated_services
-        return other_services
-
     def _add_services(self, this_service, other_services):
         """Add services to the deployment and set openstack-origin/source."""
-<<<<<<< HEAD
-        name = 0
-        other_services = self._determine_branch_locations(other_services)
-        super(OpenStackAmuletDeployment, self)._add_services(this_service,
-                                                             other_services)
-=======
         other_services = self._determine_branch_locations(other_services)
 
         super(OpenStackAmuletDeployment, self)._add_services(this_service,
                                                              other_services)
 
->>>>>>> 186458ba
         services = other_services
         services.append(this_service)
         use_source = ['mysql', 'mongodb', 'rabbitmq-server', 'ceph',
