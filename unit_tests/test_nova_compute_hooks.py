from mock import (
    call,
    patch,
    MagicMock
)

from test_utils import CharmTestCase

with patch("nova_compute_utils.restart_map"):
    with patch("nova_compute_utils.register_configs"):
        import nova_compute_hooks as hooks


TO_PATCH = [
    # charmhelpers.core.hookenv
    'Hooks',
    'config',
    'log',
    'is_relation_made',
    'relation_get',
    'relation_ids',
    'relation_set',
    'service_name',
    'unit_get',
    # charmhelpers.core.host
    'apt_install',
    'apt_update',
    'filter_installed_packages',
    'restart_on_change',
    # charmhelpers.contrib.openstack.utils
    'configure_installation_source',
    'openstack_upgrade_available',
    # nova_compute_utils
    # 'PACKAGES',
    'create_libvirt_secret',
    'restart_map',
    'determine_packages',
    'import_authorized_keys',
    'import_keystone_ca_cert',
    'initialize_ssh_keys',
    'migration_enabled',
    'do_openstack_upgrade',
    'network_manager',
    'neutron_plugin',
    'public_ssh_key',
    'register_configs',
    'disable_shell',
    'enable_shell',
<<<<<<< HEAD
    'additional_install_locations',
=======
    'update_nrpe_config',
>>>>>>> 13025d7c
    # misc_utils
    'ensure_ceph_keyring',
    'execd_preinstall',
    # socket
    'gethostname',
<<<<<<< HEAD
=======
    'create_sysctl',
>>>>>>> 13025d7c
]


class NovaComputeRelationsTests(CharmTestCase):

    def setUp(self):
        super(NovaComputeRelationsTests, self).setUp(hooks,
                                                     TO_PATCH)
        self.config.side_effect = self.test_config.get
        self.filter_installed_packages.side_effect = \
            MagicMock(side_effect=lambda pkgs: pkgs)
        self.gethostname.return_value = 'testserver'

    def test_install_hook(self):
        repo = 'cloud:precise-grizzly'
        self.test_config.set('openstack-origin', repo)
        self.determine_packages.return_value = ['foo', 'bar']
        hooks.install()
        self.configure_installation_source.assert_called_with(repo)
        self.assertTrue(self.apt_update.called)
        self.apt_install.assert_called_with(['foo', 'bar'], fatal=True)
        self.execd_preinstall.assert_called()

    def test_config_changed_with_upgrade(self):
        self.openstack_upgrade_available.return_value = True
        hooks.config_changed()
        self.assertTrue(self.do_openstack_upgrade.called)

    @patch.object(hooks, 'compute_joined')
    def test_config_changed_with_migration(self, compute_joined):
        self.migration_enabled.return_value = True
        self.test_config.set('migration-auth-type', 'ssh')
        self.relation_ids.return_value = [
            'cloud-compute:0',
            'cloud-compute:1'
        ]
        hooks.config_changed()
        ex = [
            call('cloud-compute:0'),
            call('cloud-compute:1'),
        ]
        self.assertEquals(ex, compute_joined.call_args_list)
        self.assertTrue(self.initialize_ssh_keys.called)

    @patch.object(hooks, 'compute_joined')
    def test_config_changed_with_resize(self, compute_joined):
        self.test_config.set('enable-resize', True)
        self.relation_ids.return_value = [
            'cloud-compute:0',
            'cloud-compute:1'
        ]
        hooks.config_changed()
        ex = [
            call('cloud-compute:0'),
            call('cloud-compute:1'),
        ]
        self.assertEquals(ex, compute_joined.call_args_list)
        self.initialize_ssh_keys.assert_called_with(user='nova')
        self.enable_shell.assert_called_with(user='nova')

    @patch.object(hooks, 'compute_joined')
    def test_config_changed_without_resize(self, compute_joined):
        self.test_config.set('enable-resize', False)
        self.relation_ids.return_value = [
            'cloud-compute:0',
            'cloud-compute:1'
        ]
        hooks.config_changed()
        ex = [
            call('cloud-compute:0'),
            call('cloud-compute:1'),
        ]
        self.assertEquals(ex, compute_joined.call_args_list)
        self.disable_shell.assert_called_with(user='nova')

    @patch.object(hooks, 'compute_joined')
    def test_config_changed_no_upgrade_no_migration(self, compute_joined):
        self.openstack_upgrade_available.return_value = False
        self.migration_enabled.return_value = False
        hooks.config_changed()
        self.assertFalse(self.do_openstack_upgrade.called)
        self.assertFalse(compute_joined.called)

    @patch.object(hooks, 'compute_joined')
    def test_config_changed_with_sysctl(self, compute_joined):
        self.test_config.set('sysctl', '{ kernel.max_pid : "1337" }')
        hooks.config_changed()
        self.create_sysctl.assert_called()

    def test_amqp_joined(self):
        hooks.amqp_joined()
        self.relation_set.assert_called_with(
            username='nova', vhost='openstack',
            relation_id=None)

    @patch.object(hooks, 'CONFIGS')
    def test_amqp_changed_missing_relation_data(self, configs):
        configs.complete_contexts = MagicMock()
        configs.complete_contexts.return_value = []
        hooks.amqp_changed()
        self.log.assert_called_with(
            'amqp relation incomplete. Peer not ready?'
        )

    def _amqp_test(self, configs, quantum=False):
        configs.complete_contexts = MagicMock()
        configs.complete_contexts.return_value = ['amqp']
        configs.write = MagicMock()
        if quantum:
            self.network_manager.return_value = 'quantum'
            self.neutron_plugin.return_value = 'ovs'
        hooks.amqp_changed()

    @patch.object(hooks, 'CONFIGS')
    def test_amqp_changed_with_data_no_quantum(self, configs):
        self._amqp_test(configs, quantum=False)
        self.assertEquals([call('/etc/nova/nova.conf')],
                          configs.write.call_args_list)

    @patch.object(hooks, 'CONFIGS')
    def test_amqp_changed_with_data_and_quantum(self, configs):
        self.relation_ids.return_value = []
        self._amqp_test(configs, quantum=True)
        self.assertEquals([call('/etc/nova/nova.conf'),
                           call('/etc/quantum/quantum.conf')],
                          configs.write.call_args_list)

    @patch.object(hooks, 'CONFIGS')
    def test_amqp_changed_with_data_and_quantum_api(self, configs):
        self.relation_ids.return_value = ['neutron-plugin:0']
        self._amqp_test(configs, quantum=True)
        self.assertEquals([call('/etc/nova/nova.conf')],
                          configs.write.call_args_list)

    def test_db_joined(self):
        self.unit_get.return_value = 'nova.foohost.com'
        self.is_relation_made.return_value = False
        hooks.db_joined()
        self.relation_set.assert_called_with(relation_id=None,
                                             nova_database='nova',
                                             nova_username='nova',
                                             nova_hostname='nova.foohost.com')
        self.unit_get.assert_called_with('private-address')

    def test_postgresql_db_joined(self):
        self.unit_get.return_value = 'nova.foohost.com'
        self.is_relation_made.return_value = False
        hooks.pgsql_db_joined()
        self.relation_set.assert_called_with(database='nova'),

    def test_db_joined_with_postgresql(self):
        self.is_relation_made.return_value = True

        with self.assertRaises(Exception) as context:
            hooks.db_joined()
        self.assertEqual(context.exception.message,
                         'Attempting to associate a mysql database when there '
                         'is already associated a postgresql one')

    def test_postgresql_joined_with_db(self):
        self.is_relation_made.return_value = True

        with self.assertRaises(Exception) as context:
            hooks.pgsql_db_joined()
        self.assertEqual(context.exception.message,
                         'Attempting to associate a postgresql database when'
                         ' there is already associated a mysql one')

    @patch.object(hooks, 'CONFIGS')
    def test_db_changed_missing_relation_data(self, configs):
        configs.complete_contexts = MagicMock()
        configs.complete_contexts.return_value = []
        hooks.db_changed()
        self.log.assert_called_with(
            'shared-db relation incomplete. Peer not ready?'
        )

    @patch.object(hooks, 'CONFIGS')
    def test_postgresql_db_changed_missing_relation_data(self, configs):
        configs.complete_contexts = MagicMock()
        configs.complete_contexts.return_value = []
        hooks.postgresql_db_changed()
        self.log.assert_called_with(
            'pgsql-db relation incomplete. Peer not ready?'
        )

    def _shared_db_test(self, configs):
        configs.complete_contexts = MagicMock()
        configs.complete_contexts.return_value = ['shared-db']
        configs.write = MagicMock()
        hooks.db_changed()

    def _postgresql_db_test(self, configs):
        configs.complete_contexts = MagicMock()
        configs.complete_contexts.return_value = ['pgsql-db']
        configs.write = MagicMock()
        hooks.postgresql_db_changed()

    @patch.object(hooks, 'CONFIGS')
    def test_db_changed_with_data(self, configs):
        self._shared_db_test(configs)
        self.assertEquals([call('/etc/nova/nova.conf')],
                          configs.write.call_args_list)

    @patch.object(hooks, 'CONFIGS')
    def test_postgresql_db_changed_with_data(self, configs):
        self._postgresql_db_test(configs)
        self.assertEquals([call('/etc/nova/nova.conf')],
                          configs.write.call_args_list)

    @patch.object(hooks, 'CONFIGS')
    def test_image_service_missing_relation_data(self, configs):
        configs.complete_contexts = MagicMock()
        configs.complete_contexts.return_value = []
        hooks.image_service_changed()
        self.log.assert_called_with(
            'image-service relation incomplete. Peer not ready?'
        )

    @patch.object(hooks, 'CONFIGS')
    def test_image_service_with_relation_data(self, configs):
        configs.complete_contexts = MagicMock()
        configs.write = MagicMock()
        configs.complete_contexts.return_value = ['image-service']
        hooks.image_service_changed()
        configs.write.assert_called_with('/etc/nova/nova.conf')

    def test_compute_joined_no_migration_no_resize(self):
        self.migration_enabled.return_value = False
        hooks.compute_joined()
        self.relation_set.assertCalledWith(hostname='arm')
        self.assertFalse(self.relation_set.called)

    def test_compute_joined_with_ssh_migration(self):
        self.migration_enabled.return_value = True
        self.test_config.set('migration-auth-type', 'ssh')
        self.public_ssh_key.return_value = 'foo'
        hooks.compute_joined()
        self.relation_set.assert_called_with(
            relation_id=None,
            ssh_public_key='foo',
            migration_auth_type='ssh',
            hostname='testserver',
        )
        hooks.compute_joined(rid='cloud-compute:2')
        self.relation_set.assert_called_with(
            relation_id='cloud-compute:2',
            ssh_public_key='foo',
            migration_auth_type='ssh',
            hostname='testserver',
        )

    def test_compute_joined_with_resize(self):
        self.migration_enabled.return_value = False
        self.test_config.set('enable-resize', True)
        self.public_ssh_key.return_value = 'bar'
        hooks.compute_joined()
        self.relation_set.assert_called_with(
            relation_id=None,
            nova_ssh_public_key='bar',
            hostname='testserver',
        )
        hooks.compute_joined(rid='cloud-compute:2')
        self.relation_set.assert_called_with(
            relation_id='cloud-compute:2',
            nova_ssh_public_key='bar',
            hostname='testserver',
        )

    def test_compute_changed(self):
        hooks.compute_changed()
        self.assertTrue(self.import_keystone_ca_cert.called)
        self.import_authorized_keys.assert_has_calls([
            call(),
            call(user='nova', prefix='nova'),
        ])

    def test_compute_changed_nonstandard_authorized_keys_path(self):
        self.migration_enabled.return_value = False
        self.test_config.set('enable-resize', True)
        hooks.compute_changed()
        self.import_authorized_keys.assert_called_with(
            user='nova',
            prefix='nova',
        )

    def test_ceph_joined(self):
        hooks.ceph_joined()
        self.apt_install.assert_called_with(['ceph-common'], fatal=True)

    @patch.object(hooks, 'CONFIGS')
    def test_ceph_changed_missing_relation_data(self, configs):
        configs.complete_contexts = MagicMock()
        configs.complete_contexts.return_value = []
        hooks.ceph_changed()
        self.log.assert_called_with(
            'ceph relation incomplete. Peer not ready?'
        )

    @patch.object(hooks, 'CONFIGS')
    def test_ceph_changed_no_keyring(self, configs):
        configs.complete_contexts = MagicMock()
        configs.complete_contexts.return_value = ['ceph']
        self.ensure_ceph_keyring.return_value = False
        hooks.ceph_changed()
        self.log.assert_called_with(
            'Could not create ceph keyring: peer not ready?'
        )

    @patch('nova_compute_context.service_name')
    @patch.object(hooks, 'CONFIGS')
    def test_ceph_changed_with_key_and_relation_data(self, configs,
                                                     service_name):
        configs.complete_contexts = MagicMock()
        configs.complete_contexts.return_value = ['ceph']
        configs.write = MagicMock()
        service_name.return_value = 'nova-compute'
        self.ensure_ceph_keyring.return_value = True
        hooks.ceph_changed()
        ex = [
            call('/var/lib/charm/nova-compute/ceph.conf'),
            call('/etc/ceph/secret.xml'),
            call('/etc/nova/nova.conf'),
        ]
        self.assertEquals(ex, configs.write.call_args_list)<|MERGE_RESOLUTION|>--- conflicted
+++ resolved
@@ -46,20 +46,14 @@
     'register_configs',
     'disable_shell',
     'enable_shell',
-<<<<<<< HEAD
-    'additional_install_locations',
-=======
     'update_nrpe_config',
->>>>>>> 13025d7c
     # misc_utils
     'ensure_ceph_keyring',
     'execd_preinstall',
     # socket
     'gethostname',
-<<<<<<< HEAD
-=======
     'create_sysctl',
->>>>>>> 13025d7c
+    'additional_install_locations',
 ]
 
 
