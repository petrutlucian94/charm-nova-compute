--- conflicted
+++ resolved
@@ -406,7 +406,20 @@
                                      compute_context.CEPH_SECRET_UUID,
                                      '--base64', key])
 
-<<<<<<< HEAD
+    def test_enable_nova_metadata(self):
+        class DummyContext():
+
+            def __init__(self, return_value):
+                self.return_value = return_value
+
+            def __call__(self):
+                return self.return_value
+
+        self.MetadataServiceContext.return_value = \
+            DummyContext(return_value={'metadata_shared_secret':
+                                       'sharedsecret'})
+        self.assertEqual(utils.enable_nova_metadata(), True)
+
     def test_neutron_plugin_legacy_mode_plugin(self):
         self.relation_ids.return_value = ['neutron-plugin:0']
         self.assertFalse(utils.neutron_plugin_legacy_mode())
@@ -442,19 +455,4 @@
                                             _neutron_plugin):
         _neutron_plugin_legacy_mode.return_value = True
         _neutron_plugin.return_value = 'bobvs'
-        self.assertFalse(utils.manage_ovs())
-=======
-    def test_enable_nova_metadata(self):
-        class DummyContext():
-
-            def __init__(self, return_value):
-                self.return_value = return_value
-
-            def __call__(self):
-                return self.return_value
-
-        self.MetadataServiceContext.return_value = \
-            DummyContext(return_value={'metadata_shared_secret':
-                                       'sharedsecret'})
-        self.assertEqual(utils.enable_nova_metadata(), True)
->>>>>>> 48943cbc
+        self.assertFalse(utils.manage_ovs())