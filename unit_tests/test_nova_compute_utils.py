--- conflicted
+++ resolved
@@ -328,7 +328,6 @@
         _check_call.assert_called_with(['usermod', '-s', '/bin/false',
                                         'dummy'])
 
-<<<<<<< HEAD
     def test_additional_install_locations(self):
         utils.additional_install_locations('Calico')
         self.add_source.assert_any_call('ppa:cory-benfield/project-calico')
@@ -341,7 +340,7 @@
         self.add_source.assert_any_call('ppa:mytest/ppa')
         self.add_source.assert_any_call('ppa:cz.nic-labs/bird')
         self.assertEqual(self.add_source.call_count, 2)
-=======
+
     @patch.object(utils, 'check_call')
     @patch.object(utils, 'check_output')
     def test_create_libvirt_key(self, _check_output, _check_call):
@@ -392,5 +391,4 @@
                                      utils.LIBVIRT_URIS['kvm'],
                                      'secret-set-value', '--secret',
                                      compute_context.CEPH_SECRET_UUID,
-                                     '--base64', key])
->>>>>>> b9ec8b67
+                                     '--base64', key])