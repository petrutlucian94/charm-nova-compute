#!/usr/bin/make
PYTHON := /usr/bin/env python

lint:
	@flake8 --exclude hooks/charmhelpers hooks unit_tests tests
	@charm proof

<<<<<<< HEAD
test:
	@$(PYTHON) /usr/bin/nosetests --nologcapture --with-coverage unit_tests

bin/charm_helpers_sync.py:
	@mkdir -p bin
	@bzr cat lp:charm-helpers/tools/charm_helpers_sync/charm_helpers_sync.py \
        > bin/charm_helpers_sync.py

sync: bin/charm_helpers_sync.py
	@$(PYTHON) bin/charm_helpers_sync.py -c charm-helpers.yaml
=======
unit_test:
	@echo Starting unit tests...
	@$(PYTHON) /usr/bin/nosetests --nologcapture --with-coverage  unit_tests

test:
	@echo Starting Amulet tests...
	# coreycb note: The -v should only be temporary until Amulet sends
	# raise_status() messages to stderr:
	#   https://bugs.launchpad.net/amulet/+bug/1320357
	@juju test -v -p AMULET_HTTP_PROXY

sync:
	@charm-helper-sync -c charm-helpers-hooks.yaml
	@charm-helper-sync -c charm-helpers-tests.yaml
>>>>>>> b185dfd7

publish: lint test
	bzr push lp:charms/nova-compute
	bzr push lp:charms/trusty/nova-compute<|MERGE_RESOLUTION|>--- conflicted
+++ resolved
@@ -5,8 +5,8 @@
 	@flake8 --exclude hooks/charmhelpers hooks unit_tests tests
 	@charm proof
 
-<<<<<<< HEAD
-test:
+unit_test:
+	@echo Starting unit tests...
 	@$(PYTHON) /usr/bin/nosetests --nologcapture --with-coverage unit_tests
 
 bin/charm_helpers_sync.py:
@@ -15,11 +15,8 @@
         > bin/charm_helpers_sync.py
 
 sync: bin/charm_helpers_sync.py
-	@$(PYTHON) bin/charm_helpers_sync.py -c charm-helpers.yaml
-=======
-unit_test:
-	@echo Starting unit tests...
-	@$(PYTHON) /usr/bin/nosetests --nologcapture --with-coverage  unit_tests
+	@$(PYTHON) bin/charm_helpers_sync.py -c charm-helpers-hooks.yaml
+	@$(PYTHON) bin/charm_helpers_sync.py -c charm-helpers-tests.yaml
 
 test:
 	@echo Starting Amulet tests...
@@ -28,11 +25,6 @@
 	#   https://bugs.launchpad.net/amulet/+bug/1320357
 	@juju test -v -p AMULET_HTTP_PROXY
 
-sync:
-	@charm-helper-sync -c charm-helpers-hooks.yaml
-	@charm-helper-sync -c charm-helpers-tests.yaml
->>>>>>> b185dfd7
-
-publish: lint test
+publish: lint unit_test
 	bzr push lp:charms/nova-compute
 	bzr push lp:charms/trusty/nova-compute