# kilo
###############################################################################
# [ WARNING ]
# Configuration file maintained by Juju. Local changes may be overwritten.
{% if restart_trigger -%}
# restart trigger: {{ restart_trigger }}
{% endif -%}
###############################################################################
[DEFAULT]
dhcpbridge_flagfile=/etc/nova/nova.conf
dhcpbridge=/usr/bin/nova-dhcpbridge
logdir=/var/log/nova
state_path=/var/lib/nova
force_dhcp_release=True
verbose=True
use_syslog = {{ use_syslog }}
ec2_private_dns_show_ip=True
api_paste_config=/etc/nova/api-paste.ini
enabled_apis=ec2,osapi_compute,metadata
auth_strategy=keystone
compute_driver=libvirt.LibvirtDriver
my_ip = {{ host_ip }}

<<<<<<< HEAD
=======
{% if arch == 'aarch64' -%}
libvirt_use_virtio_for_bridges=False
libvirt_disk_prefix=vd
{% endif -%}

{% include "parts/database" %}

{% include "parts/rabbitmq" %}

>>>>>>> 81059962
{% if console_vnc_type -%}
vnc_enabled = True
novnc_enabled = True
vnc_keymap = {{ console_keymap }}
vncserver_listen = 0.0.0.0
vncserver_proxyclient_address = {{ console_listen_addr }}
{% if console_access_protocol == 'novnc' or console_access_protocol == 'vnc' -%}
novncproxy_base_url = {{ novnc_proxy_address }}
{% endif -%}
{% if console_access_protocol == 'xvpvnc' or console_access_protocol == 'vnc' -%}
xvpvncproxy_port = {{ xvpvnc_proxy_port }}
xvpvncproxy_host = {{ xvpvnc_proxy_host }}
xvpvncproxy_base_url = {{ xvpvnc_proxy_address }}
{% endif -%}
{% else -%}
vnc_enabled = False
novnc_enabled = False
{% endif -%}

{% if neutron_plugin and neutron_plugin == 'ovs' -%}
libvirt_vif_driver = nova.virt.libvirt.vif.LibvirtGenericVIFDriver
{% if neutron_security_groups -%}
security_group_api = neutron
firewall_driver = nova.virt.firewall.NoopFirewallDriver
{% endif -%}
{% endif -%}

{% if neutron_plugin and (neutron_plugin == 'nvp' or neutron_plugin == 'nsx') -%}
libvirt_vif_driver = nova.virt.libvirt.vif.LibvirtOpenVswitchVirtualPortDriver
security_group_api = neutron
firewall_driver = nova.virt.firewall.NoopFirewallDriver
{% endif -%}

{% if network_manager != 'neutron' and network_manager_config -%}
{% for key, value in network_manager_config.iteritems() -%}
{{ key }} = {{ value }}
{% endfor -%}
{% endif -%}

{% if network_manager == 'neutron' -%}
network_api_class = nova.network.neutronv2.api.API
{% else -%}
network_manager = nova.network.manager.FlatDHCPManager
{% endif -%}

{% if volume_service -%}
volume_api_class = nova.volume.cinder.API
{% endif -%}

{% if user_config_flags -%}
{% for key, value in user_config_flags.iteritems() -%}
{{ key }} = {{ value }}
{% endfor -%}
{% endif -%}

{% if instances_path -%}
instances_path = {{ instances_path }}
{% endif -%}

{% if sections and 'DEFAULT' in sections -%}
{% for key, value in sections['DEFAULT'] -%}
{{ key }} = {{ value }}
{% endfor -%}
{% endif -%}

{% if network_manager == 'neutron' and network_manager_config -%}
[neutron]
url = {{ network_manager_config.neutron_url }}
{% if network_manager_config.keystone_host -%}
auth_strategy = keystone
admin_tenant_name = {{ network_manager_config.neutron_admin_tenant_name }}
admin_username = {{ network_manager_config.neutron_admin_username }}
admin_password = {{ network_manager_config.neutron_admin_password }}
admin_auth_url = {{ network_manager_config.auth_protocol }}://{{ network_manager_config.keystone_host }}:{{ network_manager_config.auth_port }}/v2.0
{% endif -%}
{% endif -%}

{% if glance_api_servers -%}
[glance]
api_servers = {{ glance_api_servers }}
{% endif -%}

{% if console_access_protocol == 'spice' -%}
[spice]
agent_enabled = True
enabled = True
html5proxy_base_url = {{ spice_proxy_address }}
keymap = {{ console_keymap }}
server_listen = 0.0.0.0
server_proxyclient_address = {{ console_listen_addr }}
{% endif -%}

[libvirt]
{% if libvirt_images_type -%}
images_type = {{ libvirt_images_type }}
images_rbd_pool = {{ rbd_pool }}
images_rbd_ceph_conf = {{ libvirt_rbd_images_ceph_conf }}
inject_password=false
inject_key=false
inject_partition=-2
{% endif -%}
{% if rbd_pool -%}
rbd_pool = {{ rbd_pool }}
rbd_user = {{ rbd_user }}
rbd_secret_uuid = {{ rbd_secret_uuid }}
{% endif -%}
{% if live_migration_uri -%}
live_migration_uri = {{ live_migration_uri }}
{% endif -%}
{% if disk_cachemodes -%}
disk_cachemodes = {{ disk_cachemodes }}
{% endif -%}

{% include "parts/section-database" %}

{% include "section-rabbitmq-oslo" %}

[oslo_concurrency]
lock_path=/var/lock/nova<|MERGE_RESOLUTION|>--- conflicted
+++ resolved
@@ -21,18 +21,11 @@
 compute_driver=libvirt.LibvirtDriver
 my_ip = {{ host_ip }}
 
-<<<<<<< HEAD
-=======
 {% if arch == 'aarch64' -%}
 libvirt_use_virtio_for_bridges=False
 libvirt_disk_prefix=vd
 {% endif -%}
 
-{% include "parts/database" %}
-
-{% include "parts/rabbitmq" %}
-
->>>>>>> 81059962
 {% if console_vnc_type -%}
 vnc_enabled = True
 novnc_enabled = True
