--- conflicted
+++ resolved
@@ -24,7 +24,6 @@
 rabbit_userid = {{ rabbitmq_user }}
 rabbit_password = {{ rabbitmq_password }}
 rabbit_virtual_host = {{ rabbitmq_virtual_host }}
-<<<<<<< HEAD
 {% if rabbitmq_hosts -%}
 rabbit_hosts = {{ rabbitmq_hosts }}
 {% if rabbitmq_ha_queues -%}
@@ -34,7 +33,6 @@
 {% else %}
 rabbit_host = {{ rabbitmq_host }}
 {% endif -%}
-=======
 {% if rabbit_ssl_port %}
 rabbit_use_ssl=True
 rabbit_port={{ rabbit_ssl_port }}
@@ -42,7 +40,6 @@
 kombu_ssl_ca_certs={{rabbit_ssl_ca}}
 {% endif %}
 {% endif %}
->>>>>>> f5a8dbac
 {% endif -%}
 
 [QUOTAS]
