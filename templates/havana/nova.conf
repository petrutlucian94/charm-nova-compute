--- conflicted
+++ resolved
@@ -110,7 +110,6 @@
 server_proxyclient_address = {{ console_listen_addr }}
 {% endif -%}
 
-<<<<<<< HEAD
 [libvirt]
 {% if libvirt_images_type -%}
 images_type = {{ libvirt_images_type }}
@@ -125,9 +124,6 @@
 rbd_user = {{ rbd_user }}
 rbd_secret_uuid = {{ rbd_secret_uuid }}
 {% endif -%}
-=======
 {% if disk_cachemodes -%}
-[libvirt]
 disk_cachemodes = {{ disk_cachemodes }}
 {% endif -%}
->>>>>>> 3ad827ae
