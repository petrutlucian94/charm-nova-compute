# folsom
###############################################################################
# [ WARNING ]
# Configuration file maintained by Juju. Local changes may be overwritten.
{% if restart_trigger -%}
# restart trigger: {{ restart_trigger }}
{% endif -%}
###############################################################################
[DEFAULT]
dhcpbridge_flagfile=/etc/nova/nova.conf
dhcpbridge=/usr/bin/nova-dhcpbridge
logdir=/var/log/nova
state_path=/var/lib/nova
lock_path=/var/lock/nova
force_dhcp_release=True
iscsi_helper=tgtadm
libvirt_use_virtio_for_bridges=True
connection_type=libvirt
root_helper=sudo nova-rootwrap /etc/nova/rootwrap.conf
verbose=True
use_syslog = {{ use_syslog }}
ec2_private_dns_show_ip=True
api_paste_config=/etc/nova/api-paste.ini
volumes_path=/var/lib/nova/volumes
enabled_apis=ec2,osapi_compute,metadata
auth_strategy=keystone
compute_driver=libvirt.LibvirtDriver
{% if database_host -%}
<<<<<<< HEAD
sql_connection = {{ database_type }}://{{ database_user }}:{{ database_password }}@{{ database_host }}/{{ database }}
=======
sql_connection = mysql://{{ database_user }}:{{ database_password }}@{{ database_host }}/{{ database }}{% if database_ssl_ca %}?ssl_ca={{ database_ssl_ca }}{% if database_ssl_cert %}&ssl_cert={{ database_ssl_cert }}&ssl_key={{ database_ssl_key }}{% endif %}{% endif %}
>>>>>>> e662800d
{% endif -%}

{% if rabbitmq_host -%}
rabbit_host = {{ rabbitmq_host }}
rabbit_userid = {{ rabbitmq_user }}
rabbit_password = {{ rabbitmq_password }}
rabbit_virtual_host = {{ rabbitmq_virtual_host }}
{% if rabbit_ssl_port %}
rabbit_use_ssl=True
rabbit_port={{ rabbit_ssl_port }}
{% if rabbit_ssl_ca %}
kombu_ssl_ca_certs={{rabbit_ssl_ca}}
{% endif %}
{% endif %}
{% endif -%}

{% if glance_api_servers -%}
glance_api_servers = {{ glance_api_servers }}
{% endif -%}

{% if rbd_pool -%}
rbd_pool = {{ rbd_pool }}
rbd_user = {{ rbd_user }}
rbd_secret_uuid = {{ rbd_secret_uuid }}
{% endif -%}

{% if neutron_plugin and neutron_plugin == 'ovs' -%}
libvirt_vif_driver = nova.virt.libvirt.vif.LibvirtHybridOVSBridgeDriver
libvirt_user_virtio_for_bridges =  True
{% if neutron_security_groups -%}
security_group_api = quantum
firewall_driver = nova.virt.firewall.NoopFirewallDriver
{% endif -%}
{% endif -%}

{% if network_manager_config -%}
{% for key, value in network_manager_config.iteritems() -%}
{{ key }} = {{ value }}
{% endfor -%}
{% endif -%}

{% if network_manager == 'quantum' -%}
network_api_class = nova.network.quantumv2.api.API
force_config_drive = True
{% else -%}
network_manager = nova.network.manager.FlatDHCPManager
{% endif -%}

{% if volume_service -%}
volume_api_class = nova.volume.cinder.API
{% endif -%}

{% if user_config_flags -%}
{% for key, value in user_config_flags.iteritems() -%}
{{ key }} = {{ value }}
{% endfor -%}
{% endif -%}

{% if live_migration_uri -%}
live_migration_uri = {{ live_migration_uri }}
{% endif -%}<|MERGE_RESOLUTION|>--- conflicted
+++ resolved
@@ -26,11 +26,7 @@
 auth_strategy=keystone
 compute_driver=libvirt.LibvirtDriver
 {% if database_host -%}
-<<<<<<< HEAD
-sql_connection = {{ database_type }}://{{ database_user }}:{{ database_password }}@{{ database_host }}/{{ database }}
-=======
-sql_connection = mysql://{{ database_user }}:{{ database_password }}@{{ database_host }}/{{ database }}{% if database_ssl_ca %}?ssl_ca={{ database_ssl_ca }}{% if database_ssl_cert %}&ssl_cert={{ database_ssl_cert }}&ssl_key={{ database_ssl_key }}{% endif %}{% endif %}
->>>>>>> e662800d
+sql_connection = {{ database_type }}://{{ database_user }}:{{ database_password }}@{{ database_host }}/{{ database }}{% if database_ssl_ca %}?ssl_ca={{ database_ssl_ca }}{% if database_ssl_cert %}&ssl_cert={{ database_ssl_cert }}&ssl_key={{ database_ssl_key }}{% endif %}{% endif %}
 {% endif -%}
 
 {% if rabbitmq_host -%}
