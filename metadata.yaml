name: nova-compute
summary: "OpenStack compute"
maintainer: Adam Gandelman <adamg@canonical.com>
description: |
 OpenStack Compute, codenamed Nova, is a cloud computing fabric controller. In
 addition to its "native" API (the OpenStack API), it also supports the Amazon
 EC2 API.
categories:
  - openstack
provides:
  cloud-compute:
    interface: nova-compute
  nrpe-external-master:
    interface: nrpe-external-master
    scope: container
requires:
  shared-db:
    interface: mysql-shared
  pgsql-db:
    interface: pgsql
  amqp:
    interface: rabbitmq
  image-service:
    interface: glance
  ceph:
    interface: ceph-client
  nova-ceilometer:
    interface: nova-ceilometer
    scope: container
  neutron-plugin:
    interface: neutron-plugin
    scope: container
peers:
  compute-peer:
<<<<<<< HEAD
    interface: nova
=======
    interface: nova
>>>>>>> 1f52d0af
<|MERGE_RESOLUTION|>--- conflicted
+++ resolved
@@ -32,8 +32,4 @@
     scope: container
 peers:
   compute-peer:
-<<<<<<< HEAD
-    interface: nova
-=======
-    interface: nova
->>>>>>> 1f52d0af
+    interface: nova