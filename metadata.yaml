--- conflicted
+++ resolved
@@ -29,14 +29,7 @@
     scope: container
   neutron-plugin:
     interface: neutron-plugin
-<<<<<<< HEAD
     scope: container
   zeromq-configuration:
     interface: zeromq-configuration
-    scope: container
-peers:
-  compute-peer:
-    interface: nova
-=======
-    scope: container
->>>>>>> 388eb28c
+    scope: container